/*
Minetest-c55
Copyright (C) 2010 celeron55, Perttu Ahola <celeron55@gmail.com>

This program is free software; you can redistribute it and/or modify
it under the terms of the GNU General Public License as published by
the Free Software Foundation; either version 2 of the License, or
(at your option) any later version.

This program is distributed in the hope that it will be useful,
but WITHOUT ANY WARRANTY; without even the implied warranty of
MERCHANTABILITY or FITNESS FOR A PARTICULAR PURPOSE.  See the
GNU General Public License for more details.

You should have received a copy of the GNU General Public License along
with this program; if not, write to the Free Software Foundation, Inc.,
51 Franklin Street, Fifth Floor, Boston, MA 02110-1301 USA.
*/

#include "mapblock.h"
#include "map.h"
// For g_settings
#include "main.h"
#include "light.h"
#include <sstream>

/*
	MapBlock
*/

MapBlock::MapBlock(Map *parent, v3s16 pos, bool dummy):
		m_parent(parent),
		m_pos(pos),
		m_modified(MOD_STATE_WRITE_NEEDED),
		is_underground(false),
		m_lighting_expired(true),
		m_day_night_differs(false),
		m_generated(false),
		m_objects(this),
		m_timestamp(BLOCK_TIMESTAMP_UNDEFINED),
		m_usage_timer(0)
{
	data = NULL;
	if(dummy == false)
		reallocate();
	
	//m_spawn_timer = -10000;

#ifndef SERVER
	m_mesh_expired = false;
	mesh_mutex.Init();
	mesh = NULL;
	m_temp_mods_mutex.Init();
#endif
}

MapBlock::~MapBlock()
{
#ifndef SERVER
	{
		JMutexAutoLock lock(mesh_mutex);
		
		if(mesh)
		{
			mesh->drop();
			mesh = NULL;
		}
	}
#endif

	if(data)
		delete[] data;
}

bool MapBlock::isValidPositionParent(v3s16 p)
{
	if(isValidPosition(p))
	{
		return true;
	}
	else{
		return m_parent->isValidPosition(getPosRelative() + p);
	}
}

MapNode MapBlock::getNodeParent(v3s16 p)
{
	if(isValidPosition(p) == false)
	{
		return m_parent->getNode(getPosRelative() + p);
	}
	else
	{
		if(data == NULL)
			throw InvalidPositionException();
		return data[p.Z*MAP_BLOCKSIZE*MAP_BLOCKSIZE + p.Y*MAP_BLOCKSIZE + p.X];
	}
}

void MapBlock::setNodeParent(v3s16 p, MapNode & n)
{
	if(isValidPosition(p) == false)
	{
		m_parent->setNode(getPosRelative() + p, n);
	}
	else
	{
		if(data == NULL)
			throw InvalidPositionException();
		data[p.Z*MAP_BLOCKSIZE*MAP_BLOCKSIZE + p.Y*MAP_BLOCKSIZE + p.X] = n;
	}
}

MapNode MapBlock::getNodeParentNoEx(v3s16 p)
{
	if(isValidPosition(p) == false)
	{
		try{
			return m_parent->getNode(getPosRelative() + p);
		}
		catch(InvalidPositionException &e)
		{
			return MapNode(CONTENT_IGNORE);
		}
	}
	else
	{
		if(data == NULL)
		{
			return MapNode(CONTENT_IGNORE);
		}
		return data[p.Z*MAP_BLOCKSIZE*MAP_BLOCKSIZE + p.Y*MAP_BLOCKSIZE + p.X];
	}
}

#ifndef SERVER

#if 1
void MapBlock::updateMesh(u32 daynight_ratio)
{
#if 0
	/*
		DEBUG: If mesh has been generated, don't generate it again
	*/
	{
		JMutexAutoLock meshlock(mesh_mutex);
		if(mesh != NULL)
			return;
	}
#endif

	MeshMakeData data;
	data.fill(daynight_ratio, this);
	
	scene::SMesh *mesh_new = makeMapBlockMesh(&data);
	
	/*
		Replace the mesh
	*/

	replaceMesh(mesh_new);

}
#endif

void MapBlock::replaceMesh(scene::SMesh *mesh_new)
{
	mesh_mutex.Lock();

	//scene::SMesh *mesh_old = mesh[daynight_i];
	//mesh[daynight_i] = mesh_new;

	scene::SMesh *mesh_old = mesh;
	mesh = mesh_new;
	setMeshExpired(false);
	
	if(mesh_old != NULL)
	{
		// Remove hardware buffers of meshbuffers of mesh
		// NOTE: No way, this runs in a different thread and everything
		/*u32 c = mesh_old->getMeshBufferCount();
		for(u32 i=0; i<c; i++)
		{
			IMeshBuffer *buf = mesh_old->getMeshBuffer(i);
		}*/
		
		/*dstream<<"mesh_old->getReferenceCount()="
				<<mesh_old->getReferenceCount()<<std::endl;
		u32 c = mesh_old->getMeshBufferCount();
		for(u32 i=0; i<c; i++)
		{
			scene::IMeshBuffer *buf = mesh_old->getMeshBuffer(i);
			dstream<<"buf->getReferenceCount()="
					<<buf->getReferenceCount()<<std::endl;
		}*/

		// Drop the mesh
		mesh_old->drop();

		//delete mesh_old;
	}

	mesh_mutex.Unlock();
}
	
#endif // !SERVER

/*
	Propagates sunlight down through the block.
	Doesn't modify nodes that are not affected by sunlight.
	
	Returns false if sunlight at bottom block is invalid.
	Returns true if sunlight at bottom block is valid.
	Returns true if bottom block doesn't exist.

	If there is a block above, continues from it.
	If there is no block above, assumes there is sunlight, unless
	is_underground is set or highest node is water.

	All sunlighted nodes are added to light_sources.

	if remove_light==true, sets non-sunlighted nodes black.

	if black_air_left!=NULL, it is set to true if non-sunlighted
	air is left in block.
*/
bool MapBlock::propagateSunlight(core::map<v3s16, bool> & light_sources,
		bool remove_light, bool *black_air_left)
{
	// Whether the sunlight at the top of the bottom block is valid
	bool block_below_is_valid = true;
	
	v3s16 pos_relative = getPosRelative();
	
	for(s16 x=0; x<MAP_BLOCKSIZE; x++)
	{
		for(s16 z=0; z<MAP_BLOCKSIZE; z++)
		{
#if 1
			bool no_sunlight = false;
			bool no_top_block = false;
			// Check if node above block has sunlight
			try{
				MapNode n = getNodeParent(v3s16(x, MAP_BLOCKSIZE, z));
<<<<<<< HEAD
				if(n.getContent() == CONTENT_IGNORE || n.getLight(LIGHTBANK_DAY) != LIGHT_SUN)
=======
				if(n.d == CONTENT_IGNORE)
				{
					// Trust heuristics
					no_sunlight = is_underground;
				}
				else if(n.getLight(LIGHTBANK_DAY) != LIGHT_SUN)
>>>>>>> 52ad5944
				{
					no_sunlight = true;
				}
			}
			catch(InvalidPositionException &e)
			{
				no_top_block = true;
				
				// NOTE: This makes over-ground roofed places sunlighted
				// Assume sunlight, unless is_underground==true
				if(is_underground)
				{
					no_sunlight = true;
				}
				else
				{
					MapNode n = getNode(v3s16(x, MAP_BLOCKSIZE-1, z));
					//if(n.getContent() == CONTENT_WATER || n.getContent() == CONTENT_WATERSOURCE)
					if(content_features(n).sunlight_propagates == false)
					{
						no_sunlight = true;
					}
				}
				// NOTE: As of now, this just would make everything dark.
				// No sunlight here
				//no_sunlight = true;
			}
#endif
#if 0 // Doesn't work; nothing gets light.
			bool no_sunlight = true;
			bool no_top_block = false;
			// Check if node above block has sunlight
			try{
				MapNode n = getNodeParent(v3s16(x, MAP_BLOCKSIZE, z));
				if(n.getLight(LIGHTBANK_DAY) == LIGHT_SUN)
				{
					no_sunlight = false;
				}
			}
			catch(InvalidPositionException &e)
			{
				no_top_block = true;
			}
#endif

			/*std::cout<<"("<<x<<","<<z<<"): "
					<<"no_top_block="<<no_top_block
					<<", is_underground="<<is_underground
					<<", no_sunlight="<<no_sunlight
					<<std::endl;*/
		
			s16 y = MAP_BLOCKSIZE-1;
			
			// This makes difference to diminishing in water.
			bool stopped_to_solid_object = false;
			
			u8 current_light = no_sunlight ? 0 : LIGHT_SUN;

			for(; y >= 0; y--)
			{
				v3s16 pos(x, y, z);
				MapNode &n = getNodeRef(pos);
				
				if(current_light == 0)
				{
					// Do nothing
				}
				else if(current_light == LIGHT_SUN && n.sunlight_propagates())
				{
					// Do nothing: Sunlight is continued
				}
				else if(n.light_propagates() == false)
				{
					/*// DEPRECATED TODO: REMOVE
					if(grow_grass)
					{
						bool upper_is_air = false;
						try
						{
							if(getNodeParent(pos+v3s16(0,1,0)).getContent() == CONTENT_AIR)
								upper_is_air = true;
						}
						catch(InvalidPositionException &e)
						{
						}
						// Turn mud into grass
						if(upper_is_air && n.getContent() == CONTENT_MUD
								&& current_light == LIGHT_SUN)
						{
							n.d = CONTENT_GRASS;
						}
					}*/

					// A solid object is on the way.
					stopped_to_solid_object = true;
					
					// Light stops.
					current_light = 0;
				}
				else
				{
					// Diminish light
					current_light = diminish_light(current_light);
				}

				u8 old_light = n.getLight(LIGHTBANK_DAY);

				if(current_light > old_light || remove_light)
				{
					n.setLight(LIGHTBANK_DAY, current_light);
				}
				
				if(diminish_light(current_light) != 0)
				{
					light_sources.insert(pos_relative + pos, true);
				}

				if(current_light == 0 && stopped_to_solid_object)
				{
					if(black_air_left)
					{
						*black_air_left = true;
					}
				}
			}

			// Whether or not the block below should see LIGHT_SUN
			bool sunlight_should_go_down = (current_light == LIGHT_SUN);

			/*
				If the block below hasn't already been marked invalid:

				Check if the node below the block has proper sunlight at top.
				If not, the block below is invalid.
				
				Ignore non-transparent nodes as they always have no light
			*/
			try
			{
			if(block_below_is_valid)
			{
				MapNode n = getNodeParent(v3s16(x, -1, z));
				if(n.light_propagates())
				{
					if(n.getLight(LIGHTBANK_DAY) == LIGHT_SUN
							&& sunlight_should_go_down == false)
						block_below_is_valid = false;
					else if(n.getLight(LIGHTBANK_DAY) != LIGHT_SUN
							&& sunlight_should_go_down == true)
						block_below_is_valid = false;
				}
			}//if
			}//try
			catch(InvalidPositionException &e)
			{
				/*std::cout<<"InvalidBlockException for bottom block node"
						<<std::endl;*/
				// Just no block below, no need to panic.
			}
		}
	}

	return block_below_is_valid;
}


void MapBlock::copyTo(VoxelManipulator &dst)
{
	v3s16 data_size(MAP_BLOCKSIZE, MAP_BLOCKSIZE, MAP_BLOCKSIZE);
	VoxelArea data_area(v3s16(0,0,0), data_size - v3s16(1,1,1));
	
	// Copy from data to VoxelManipulator
	dst.copyFrom(data, data_area, v3s16(0,0,0),
			getPosRelative(), data_size);
}

void MapBlock::copyFrom(VoxelManipulator &dst)
{
	v3s16 data_size(MAP_BLOCKSIZE, MAP_BLOCKSIZE, MAP_BLOCKSIZE);
	VoxelArea data_area(v3s16(0,0,0), data_size - v3s16(1,1,1));
	
	// Copy from VoxelManipulator to data
	dst.copyTo(data, data_area, v3s16(0,0,0),
			getPosRelative(), data_size);
}

void MapBlock::stepObjects(float dtime, bool server, u32 daynight_ratio)
{
	/*
		Step objects
	*/
	m_objects.step(dtime, server, daynight_ratio);

	setChangedFlag();
}


void MapBlock::updateDayNightDiff()
{
	if(data == NULL)
	{
		m_day_night_differs = false;
		return;
	}

	bool differs = false;

	/*
		Check if any lighting value differs
	*/
	for(u32 i=0; i<MAP_BLOCKSIZE*MAP_BLOCKSIZE*MAP_BLOCKSIZE; i++)
	{
		MapNode &n = data[i];
		if(n.getLight(LIGHTBANK_DAY) != n.getLight(LIGHTBANK_NIGHT))
		{
			differs = true;
			break;
		}
	}

	/*
		If some lighting values differ, check if the whole thing is
		just air. If it is, differ = false
	*/
	if(differs)
	{
		bool only_air = true;
		for(u32 i=0; i<MAP_BLOCKSIZE*MAP_BLOCKSIZE*MAP_BLOCKSIZE; i++)
		{
			MapNode &n = data[i];
			if(n.getContent() != CONTENT_AIR)
			{
				only_air = false;
				break;
			}
		}
		if(only_air)
			differs = false;
	}

	// Set member variable
	m_day_night_differs = differs;
}

s16 MapBlock::getGroundLevel(v2s16 p2d)
{
	if(isDummy())
		return -3;
	try
	{
		s16 y = MAP_BLOCKSIZE-1;
		for(; y>=0; y--)
		{
			MapNode n = getNodeRef(p2d.X, y, p2d.Y);
			if(content_features(n).walkable)
			{
				if(y == MAP_BLOCKSIZE-1)
					return -2;
				else
					return y;
			}
		}
		return -1;
	}
	catch(InvalidPositionException &e)
	{
		return -3;
	}
}

/*
	Serialization
*/

void MapBlock::serialize(std::ostream &os, u8 version)
{
	if(!ser_ver_supported(version))
		throw VersionMismatchException("ERROR: MapBlock format not supported");
	
	if(data == NULL)
	{
		throw SerializationError("ERROR: Not writing dummy block.");
	}
	
	// These have no compression
	if(version <= 3 || version == 5 || version == 6)
	{
		u32 nodecount = MAP_BLOCKSIZE*MAP_BLOCKSIZE*MAP_BLOCKSIZE;
		
		u32 buflen = 1 + nodecount * MapNode::serializedLength(version);
		SharedBuffer<u8> dest(buflen);

		dest[0] = is_underground;
		for(u32 i=0; i<nodecount; i++)
		{
			u32 s = 1 + i * MapNode::serializedLength(version);
			data[i].serialize(&dest[s], version);
		}
		
		os.write((char*)*dest, dest.getSize());
	}
	else if(version <= 10)
	{
		/*
			With compression.
			Compress the materials and the params separately.
		*/
		
		// First byte
		os.write((char*)&is_underground, 1);

		u32 nodecount = MAP_BLOCKSIZE*MAP_BLOCKSIZE*MAP_BLOCKSIZE;

		// Get and compress materials
		SharedBuffer<u8> materialdata(nodecount);
		for(u32 i=0; i<nodecount; i++)
		{
			materialdata[i] = data[i].param0;
		}
		compress(materialdata, os, version);

		// Get and compress lights
		SharedBuffer<u8> lightdata(nodecount);
		for(u32 i=0; i<nodecount; i++)
		{
			lightdata[i] = data[i].param1;
		}
		compress(lightdata, os, version);
		
		if(version >= 10)
		{
			// Get and compress param2
			SharedBuffer<u8> param2data(nodecount);
			for(u32 i=0; i<nodecount; i++)
			{
				param2data[i] = data[i].param2;
			}
			compress(param2data, os, version);
		}
	}
	// All other versions (newest)
	else
	{
		// First byte
		u8 flags = 0;
		if(is_underground)
			flags |= 0x01;
		if(m_day_night_differs)
			flags |= 0x02;
		if(m_lighting_expired)
			flags |= 0x04;
		if(version >= 18)
		{
			if(m_generated == false)
				flags |= 0x08;
		}
		os.write((char*)&flags, 1);

		u32 nodecount = MAP_BLOCKSIZE*MAP_BLOCKSIZE*MAP_BLOCKSIZE;

		/*
			Get data
		*/

		// Serialize nodes
		SharedBuffer<u8> databuf_nodelist(nodecount*3);
		for(u32 i=0; i<nodecount; i++)
		{
			data[i].serialize(&databuf_nodelist[i*3], version);
		}
		
		// Create buffer with different parameters sorted
		SharedBuffer<u8> databuf(nodecount*3);
		for(u32 i=0; i<nodecount; i++)
		{
			databuf[i] = databuf_nodelist[i*3];
			databuf[i+nodecount] = databuf_nodelist[i*3+1];
			databuf[i+nodecount*2] = databuf_nodelist[i*3+2];
		}

		/*
			Compress data to output stream
		*/

		compress(databuf, os, version);
		
		/*
			NodeMetadata
		*/
		if(version >= 14)
		{
			if(version <= 15)
			{
				try{
					std::ostringstream oss(std::ios_base::binary);
					m_node_metadata.serialize(oss);
					os<<serializeString(oss.str());
				}
				// This will happen if the string is longer than 65535
				catch(SerializationError &e)
				{
					// Use an empty string
					os<<serializeString("");
				}
			}
			else
			{
				std::ostringstream oss(std::ios_base::binary);
				m_node_metadata.serialize(oss);
				compressZlib(oss.str(), os);
				//os<<serializeLongString(oss.str());
			}
		}
	}
}

void MapBlock::deSerialize(std::istream &is, u8 version)
{
	if(!ser_ver_supported(version))
		throw VersionMismatchException("ERROR: MapBlock format not supported");

	// These have no lighting info
	if(version <= 1)
	{
		setLightingExpired(true);
	}

	// These have no "generated" field
	if(version < 18)
	{
		m_generated = true;
	}

	// These have no compression
	if(version <= 3 || version == 5 || version == 6)
	{
		u32 nodecount = MAP_BLOCKSIZE*MAP_BLOCKSIZE*MAP_BLOCKSIZE;
		char tmp;
		is.read(&tmp, 1);
		if(is.gcount() != 1)
			throw SerializationError
					("MapBlock::deSerialize: no enough input data");
		is_underground = tmp;
		for(u32 i=0; i<nodecount; i++)
		{
			s32 len = MapNode::serializedLength(version);
			SharedBuffer<u8> d(len);
			is.read((char*)*d, len);
			if(is.gcount() != len)
				throw SerializationError
						("MapBlock::deSerialize: no enough input data");
			data[i].deSerialize(*d, version);
		}
	}
	else if(version <= 10)
	{
		u32 nodecount = MAP_BLOCKSIZE*MAP_BLOCKSIZE*MAP_BLOCKSIZE;

		u8 t8;
		is.read((char*)&t8, 1);
		is_underground = t8;

		{
			// Uncompress and set material data
			std::ostringstream os(std::ios_base::binary);
			decompress(is, os, version);
			std::string s = os.str();
			if(s.size() != nodecount)
				throw SerializationError
						("MapBlock::deSerialize: invalid format");
			for(u32 i=0; i<s.size(); i++)
			{
				data[i].param0 = s[i];
			}
		}
		{
			// Uncompress and set param data
			std::ostringstream os(std::ios_base::binary);
			decompress(is, os, version);
			std::string s = os.str();
			if(s.size() != nodecount)
				throw SerializationError
						("MapBlock::deSerialize: invalid format");
			for(u32 i=0; i<s.size(); i++)
			{
				data[i].param1 = s[i];
			}
		}
	
		if(version >= 10)
		{
			// Uncompress and set param2 data
			std::ostringstream os(std::ios_base::binary);
			decompress(is, os, version);
			std::string s = os.str();
			if(s.size() != nodecount)
				throw SerializationError
						("MapBlock::deSerialize: invalid format");
			for(u32 i=0; i<s.size(); i++)
			{
				data[i].param2 = s[i];
			}
		}
	}
	// All other versions (newest)
	else
	{
		u32 nodecount = MAP_BLOCKSIZE*MAP_BLOCKSIZE*MAP_BLOCKSIZE;

		u8 flags;
		is.read((char*)&flags, 1);
		is_underground = (flags & 0x01) ? true : false;
		m_day_night_differs = (flags & 0x02) ? true : false;
		m_lighting_expired = (flags & 0x04) ? true : false;
		if(version >= 18)
			m_generated = (flags & 0x08) ? false : true;

		// Uncompress data
		std::ostringstream os(std::ios_base::binary);
		decompress(is, os, version);
		std::string s = os.str();
		if(s.size() != nodecount*3)
			throw SerializationError
					("MapBlock::deSerialize: decompress resulted in size"
					" other than nodecount*3");

		// deserialize nodes from buffer
		for(u32 i=0; i<nodecount; i++)
		{
			u8 buf[3];
			buf[0] = s[i];
			buf[1] = s[i+nodecount];
			buf[2] = s[i+nodecount*2];
			data[i].deSerialize(buf, version);
		}
		
		/*
			NodeMetadata
		*/
		if(version >= 14)
		{
			// Ignore errors
			try{
				if(version <= 15)
				{
					std::string data = deSerializeString(is);
					std::istringstream iss(data, std::ios_base::binary);
					m_node_metadata.deSerialize(iss);
				}
				else
				{
					//std::string data = deSerializeLongString(is);
					std::ostringstream oss(std::ios_base::binary);
					decompressZlib(is, oss);
					std::istringstream iss(oss.str(), std::ios_base::binary);
					m_node_metadata.deSerialize(iss);
				}
			}
			catch(SerializationError &e)
			{
				dstream<<"WARNING: MapBlock::deSerialize(): Ignoring an error"
						<<" while deserializing node metadata"<<std::endl;
			}
		}
	}
}

void MapBlock::serializeDiskExtra(std::ostream &os, u8 version)
{
	// Versions up from 9 have block objects.
	if(version >= 9)
	{
		//serializeObjects(os, version); // DEPRECATED
		// count=0
		writeU16(os, 0);
	}
	
	// Versions up from 15 have static objects.
	if(version >= 15)
	{
		m_static_objects.serialize(os);
	}

	// Timestamp
	if(version >= 17)
	{
		writeU32(os, getTimestamp());
	}
}

void MapBlock::deSerializeDiskExtra(std::istream &is, u8 version)
{
	/*
		Versions up from 9 have block objects.
	*/
	if(version >= 9)
	{
		updateObjects(is, version, NULL, 0);
	}

	/*
		Versions up from 15 have static objects.
	*/
	if(version >= 15)
	{
		m_static_objects.deSerialize(is);
	}
		
	// Timestamp
	if(version >= 17)
	{
		setTimestamp(readU32(is));
	}
	else
	{
		setTimestamp(BLOCK_TIMESTAMP_UNDEFINED);
	}
}


//END<|MERGE_RESOLUTION|>--- conflicted
+++ resolved
@@ -242,16 +242,12 @@
 			// Check if node above block has sunlight
 			try{
 				MapNode n = getNodeParent(v3s16(x, MAP_BLOCKSIZE, z));
-<<<<<<< HEAD
-				if(n.getContent() == CONTENT_IGNORE || n.getLight(LIGHTBANK_DAY) != LIGHT_SUN)
-=======
-				if(n.d == CONTENT_IGNORE)
+				if(n.getContent() == CONTENT_IGNORE)
 				{
 					// Trust heuristics
 					no_sunlight = is_underground;
 				}
 				else if(n.getLight(LIGHTBANK_DAY) != LIGHT_SUN)
->>>>>>> 52ad5944
 				{
 					no_sunlight = true;
 				}
