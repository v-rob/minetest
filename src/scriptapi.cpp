/*
Minetest-c55
Copyright (C) 2011 celeron55, Perttu Ahola <celeron55@gmail.com>

This program is free software; you can redistribute it and/or modify
it under the terms of the GNU General Public License as published by
the Free Software Foundation; either version 2 of the License, or
(at your option) any later version.

This program is distributed in the hope that it will be useful,
but WITHOUT ANY WARRANTY; without even the implied warranty of
MERCHANTABILITY or FITNESS FOR A PARTICULAR PURPOSE.  See the
GNU General Public License for more details.

You should have received a copy of the GNU General Public License along
with this program; if not, write to the Free Software Foundation, Inc.,
51 Franklin Street, Fifth Floor, Boston, MA 02110-1301 USA.
*/

#include "scriptapi.h"

#include <iostream>
#include <list>
extern "C" {
#include <lua.h>
#include <lualib.h>
#include <lauxlib.h>
}

#include "log.h"
#include "server.h"
#include "porting.h"
#include "filesys.h"
#include "serverobject.h"
#include "script.h"
//#include "luna.h"
#include "luaentity_common.h"
#include "content_sao.h" // For LuaEntitySAO
#include "itemdef.h"
#include "nodedef.h"
#include "craftdef.h"
#include "main.h" // For g_settings
#include "settings.h" // For accessing g_settings
#include "nodemetadata.h"
#include "mapblock.h" // For getNodeBlockPos
#include "content_nodemeta.h"
#include "utility.h"
#include "serverlinkableobject.h"

static void stackDump(lua_State *L, std::ostream &o)
{
  int i;
  int top = lua_gettop(L);
  for (i = 1; i <= top; i++) {  /* repeat for each level */
	int t = lua_type(L, i);
	switch (t) {

	  case LUA_TSTRING:  /* strings */
	  	o<<"\""<<lua_tostring(L, i)<<"\"";
		break;

	  case LUA_TBOOLEAN:  /* booleans */
		o<<(lua_toboolean(L, i) ? "true" : "false");
		break;

	  case LUA_TNUMBER:  /* numbers */ {
	  	char buf[10];
		snprintf(buf, 10, "%g", lua_tonumber(L, i));
		o<<buf;
		break; }

	  default:  /* other values */
		o<<lua_typename(L, t);
		break;

	}
	o<<" ";
  }
  o<<std::endl;
}

static void realitycheck(lua_State *L)
{
	int top = lua_gettop(L);
	if(top >= 30){
		dstream<<"Stack is over 30:"<<std::endl;
		stackDump(L, dstream);
		script_error(L, "Stack is over 30 (reality check)");
	}
}

class StackUnroller
{
private:
	lua_State *m_lua;
	int m_original_top;
public:
	StackUnroller(lua_State *L):
		m_lua(L),
		m_original_top(-1)
	{
		m_original_top = lua_gettop(m_lua); // store stack height
	}
	~StackUnroller()
	{
		lua_settop(m_lua, m_original_top); // restore stack height
	}
};

class ModNameStorer
{
private:
	lua_State *L;
public:
	ModNameStorer(lua_State *L_, const std::string modname):
		L(L_)
	{
		// Store current modname in registry
		lua_pushstring(L, modname.c_str());
		lua_setfield(L, LUA_REGISTRYINDEX, "minetest_current_modname");
	}
	~ModNameStorer()
	{
		// Clear current modname in registry
		lua_pushnil(L);
		lua_setfield(L, LUA_REGISTRYINDEX, "minetest_current_modname");
	}
};

/*
	Getters for stuff in main tables
*/

static Server* get_server(lua_State *L)
{
	// Get server from registry
	lua_getfield(L, LUA_REGISTRYINDEX, "minetest_server");
	Server *server = (Server*)lua_touserdata(L, -1);
	lua_pop(L, 1);
	return server;
}

static ServerEnvironment* get_env(lua_State *L)
{
	// Get environment from registry
	lua_getfield(L, LUA_REGISTRYINDEX, "minetest_env");
	ServerEnvironment *env = (ServerEnvironment*)lua_touserdata(L, -1);
	lua_pop(L, 1);
	return env;
}

static void objectref_get(lua_State *L, u16 id)
{
	// Get minetest.object_refs[i]
	lua_getglobal(L, "minetest");
	lua_getfield(L, -1, "object_refs");
	luaL_checktype(L, -1, LUA_TTABLE);
	lua_pushnumber(L, id);
	lua_gettable(L, -2);
	lua_remove(L, -2); // object_refs
	lua_remove(L, -2); // minetest
}

static void luaentity_get(lua_State *L, u16 id)
{
	// Get minetest.luaentities[i]
	lua_getglobal(L, "minetest");
	lua_getfield(L, -1, "luaentities");
	luaL_checktype(L, -1, LUA_TTABLE);
	lua_pushnumber(L, id);
	lua_gettable(L, -2);
	lua_remove(L, -2); // luaentities
	lua_remove(L, -2); // minetest
}

/*
	Table field getters
*/

static bool getstringfield(lua_State *L, int table,
		const char *fieldname, std::string &result)
{
	lua_getfield(L, table, fieldname);
	bool got = false;
	if(lua_isstring(L, -1)){
		size_t len = 0;
		const char *ptr = lua_tolstring(L, -1, &len);
		result.assign(ptr, len);
		got = true;
	}
	lua_pop(L, 1);
	return got;
}

static bool getintfield(lua_State *L, int table,
		const char *fieldname, int &result)
{
	lua_getfield(L, table, fieldname);
	bool got = false;
	if(lua_isnumber(L, -1)){
		result = lua_tonumber(L, -1);
		got = true;
	}
	lua_pop(L, 1);
	return got;
}

static bool getfloatfield(lua_State *L, int table,
		const char *fieldname, float &result)
{
	lua_getfield(L, table, fieldname);
	bool got = false;
	if(lua_isnumber(L, -1)){
		result = lua_tonumber(L, -1);
		got = true;
	}
	lua_pop(L, 1);
	return got;
}

static bool getboolfield(lua_State *L, int table,
		const char *fieldname, bool &result)
{
	lua_getfield(L, table, fieldname);
	bool got = false;
	if(lua_isboolean(L, -1)){
		result = lua_toboolean(L, -1);
		got = true;
	}
	lua_pop(L, 1);
	return got;
}

static std::string checkstringfield(lua_State *L, int table,
		const char *fieldname)
{
	lua_getfield(L, table, fieldname);
	std::string s = luaL_checkstring(L, -1);
	lua_pop(L, 1);
	return s;
}

static std::string getstringfield_default(lua_State *L, int table,
		const char *fieldname, const std::string &default_)
{
	std::string result = default_;
	getstringfield(L, table, fieldname, result);
	return result;
}

static int getintfield_default(lua_State *L, int table,
		const char *fieldname, int default_)
{
	int result = default_;
	getintfield(L, table, fieldname, result);
	return result;
}

static float getfloatfield_default(lua_State *L, int table,
		const char *fieldname, float default_)
{
	float result = default_;
	getfloatfield(L, table, fieldname, result);
	return result;
}

static bool getboolfield_default(lua_State *L, int table,
		const char *fieldname, bool default_)
{
	bool result = default_;
	getboolfield(L, table, fieldname, result);
	return result;
}

struct EnumString
{
	int num;
	const char *str;
};

static bool string_to_enum(const EnumString *spec, int &result,
		const std::string &str)
{
	const EnumString *esp = spec;
	while(esp->str){
		if(str == std::string(esp->str)){
			result = esp->num;
			return true;
		}
		esp++;
	}
	return false;
}

/*static bool enum_to_string(const EnumString *spec, std::string &result,
		int num)
{
	const EnumString *esp = spec;
	while(esp){
		if(num == esp->num){
			result = esp->str;
			return true;
		}
		esp++;
	}
	return false;
}*/

static int getenumfield(lua_State *L, int table,
		const char *fieldname, const EnumString *spec, int default_)
{
	int result = default_;
	string_to_enum(spec, result,
			getstringfield_default(L, table, fieldname, ""));
	return result;
}

static void setintfield(lua_State *L, int table,
		const char *fieldname, int value)
{
	lua_pushinteger(L, value);
	if(table < 0)
		table -= 1;
	lua_setfield(L, table, fieldname);
}

static void setfloatfield(lua_State *L, int table,
		const char *fieldname, float value)
{
	lua_pushnumber(L, value);
	if(table < 0)
		table -= 1;
	lua_setfield(L, table, fieldname);
}

static void setboolfield(lua_State *L, int table,
		const char *fieldname, bool value)
{
	lua_pushboolean(L, value);
	if(table < 0)
		table -= 1;
	lua_setfield(L, table, fieldname);
}

static void warn_if_field_exists(lua_State *L, int table,
		const char *fieldname, const std::string &message)
{
	lua_getfield(L, table, fieldname);
	if(!lua_isnil(L, -1)){
		infostream<<script_get_backtrace(L)<<std::endl;
		infostream<<"WARNING: field \""<<fieldname<<"\": "
				<<message<<std::endl;
	}
	lua_pop(L, 1);
}

/*
	EnumString definitions
*/

struct EnumString es_ItemType[] =
{
	{ITEM_NONE, "none"},
	{ITEM_NODE, "node"},
	{ITEM_CRAFT, "craft"},
	{ITEM_TOOL, "tool"},
	{0, NULL},
};

struct EnumString es_DrawType[] =
{
	{NDT_NORMAL, "normal"},
	{NDT_AIRLIKE, "airlike"},
	{NDT_LIQUID, "liquid"},
	{NDT_FLOWINGLIQUID, "flowingliquid"},
	{NDT_GLASSLIKE, "glasslike"},
	{NDT_ALLFACES, "allfaces"},
	{NDT_ALLFACES_OPTIONAL, "allfaces_optional"},
	{NDT_TORCHLIKE, "torchlike"},
	{NDT_SIGNLIKE, "signlike"},
	{NDT_PLANTLIKE, "plantlike"},
	{NDT_FENCELIKE, "fencelike"},
	{NDT_RAILLIKE, "raillike"},
	{0, NULL},
};

struct EnumString es_ContentParamType[] =
{
	{CPT_NONE, "none"},
	{CPT_LIGHT, "light"},
	{0, NULL},
};

struct EnumString es_ContentParamType2[] =
{
	{CPT2_NONE, "none"},
	{CPT2_FULL, "full"},
	{CPT2_FLOWINGLIQUID, "flowingliquid"},
	{CPT2_FACEDIR, "facedir"},
	{CPT2_WALLMOUNTED, "wallmounted"},
	{0, NULL},
};

struct EnumString es_LiquidType[] =
{
	{LIQUID_NONE, "none"},
	{LIQUID_FLOWING, "flowing"},
	{LIQUID_SOURCE, "source"},
	{0, NULL},
};

struct EnumString es_NodeBoxType[] =
{
	{NODEBOX_REGULAR, "regular"},
	{NODEBOX_FIXED, "fixed"},
	{NODEBOX_WALLMOUNTED, "wallmounted"},
	{0, NULL},
};

struct EnumString es_Diggability[] =
{
	{DIGGABLE_NOT, "not"},
	{DIGGABLE_NORMAL, "normal"},
	{DIGGABLE_CONSTANT, "constant"},
	{0, NULL},
};

/*
	C struct <-> Lua table converter functions
*/

static void push_v3f(lua_State *L, v3f p)
{
	lua_newtable(L);
	lua_pushnumber(L, p.X);
	lua_setfield(L, -2, "x");
	lua_pushnumber(L, p.Y);
	lua_setfield(L, -2, "y");
	lua_pushnumber(L, p.Z);
	lua_setfield(L, -2, "z");
}

static v2s16 read_v2s16(lua_State *L, int index)
{
	v2s16 p;
	luaL_checktype(L, index, LUA_TTABLE);
	lua_getfield(L, index, "x");
	p.X = lua_tonumber(L, -1);
	lua_pop(L, 1);
	lua_getfield(L, index, "y");
	p.Y = lua_tonumber(L, -1);
	lua_pop(L, 1);
	return p;
}

static v2f read_v2f(lua_State *L, int index)
{
	v2f p;
	luaL_checktype(L, index, LUA_TTABLE);
	lua_getfield(L, index, "x");
	p.X = lua_tonumber(L, -1);
	lua_pop(L, 1);
	lua_getfield(L, index, "y");
	p.Y = lua_tonumber(L, -1);
	lua_pop(L, 1);
	return p;
}

static v3f read_v3f(lua_State *L, int index)
{
	v3f pos;
	luaL_checktype(L, index, LUA_TTABLE);
	lua_getfield(L, index, "x");
	pos.X = lua_tonumber(L, -1);
	lua_pop(L, 1);
	lua_getfield(L, index, "y");
	pos.Y = lua_tonumber(L, -1);
	lua_pop(L, 1);
	lua_getfield(L, index, "z");
	pos.Z = lua_tonumber(L, -1);
	lua_pop(L, 1);
	return pos;
}

static v3f check_v3f(lua_State *L, int index)
{
	v3f pos;
	luaL_checktype(L, index, LUA_TTABLE);
	lua_getfield(L, index, "x");
	pos.X = luaL_checknumber(L, -1);
	lua_pop(L, 1);
	lua_getfield(L, index, "y");
	pos.Y = luaL_checknumber(L, -1);
	lua_pop(L, 1);
	lua_getfield(L, index, "z");
	pos.Z = luaL_checknumber(L, -1);
	lua_pop(L, 1);
	return pos;
}

static void pushFloatPos(lua_State *L, v3f p)
{
	p /= BS;
	push_v3f(L, p);
}

static v3f checkFloatPos(lua_State *L, int index)
{
	return check_v3f(L, index) * BS;
}

static void push_v3s16(lua_State *L, v3s16 p)
{
	lua_newtable(L);
	lua_pushnumber(L, p.X);
	lua_setfield(L, -2, "x");
	lua_pushnumber(L, p.Y);
	lua_setfield(L, -2, "y");
	lua_pushnumber(L, p.Z);
	lua_setfield(L, -2, "z");
}

static v3s16 read_v3s16(lua_State *L, int index)
{
	// Correct rounding at <0
	v3f pf = read_v3f(L, index);
	return floatToInt(pf, 1.0);
}

static v3s16 check_v3s16(lua_State *L, int index)
{
	// Correct rounding at <0
	v3f pf = check_v3f(L, index);
	return floatToInt(pf, 1.0);
}

static void pushnode(lua_State *L, const MapNode &n, INodeDefManager *ndef)
{
	lua_newtable(L);
	lua_pushstring(L, ndef->get(n).name.c_str());
	lua_setfield(L, -2, "name");
	lua_pushnumber(L, n.getParam1());
	lua_setfield(L, -2, "param1");
	lua_pushnumber(L, n.getParam2());
	lua_setfield(L, -2, "param2");
}

static MapNode readnode(lua_State *L, int index, INodeDefManager *ndef)
{
	lua_getfield(L, index, "name");
	const char *name = luaL_checkstring(L, -1);
	lua_pop(L, 1);
	u8 param1;
	lua_getfield(L, index, "param1");
	if(lua_isnil(L, -1))
		param1 = 0;
	else
		param1 = lua_tonumber(L, -1);
	lua_pop(L, 1);
	u8 param2;
	lua_getfield(L, index, "param2");
	if(lua_isnil(L, -1))
		param2 = 0;
	else
		param2 = lua_tonumber(L, -1);
	lua_pop(L, 1);
	return MapNode(ndef, name, param1, param2);
}

static video::SColor readARGB8(lua_State *L, int index)
{
	video::SColor color;
	luaL_checktype(L, index, LUA_TTABLE);
	lua_getfield(L, index, "a");
	if(lua_isnumber(L, -1))
		color.setAlpha(lua_tonumber(L, -1));
	lua_pop(L, 1);
	lua_getfield(L, index, "r");
	color.setRed(lua_tonumber(L, -1));
	lua_pop(L, 1);
	lua_getfield(L, index, "g");
	color.setGreen(lua_tonumber(L, -1));
	lua_pop(L, 1);
	lua_getfield(L, index, "b");
	color.setBlue(lua_tonumber(L, -1));
	lua_pop(L, 1);
	return color;
}

static core::aabbox3d<f32> read_aabbox3df32(lua_State *L, int index, f32 scale)
{
	core::aabbox3d<f32> box;
	if(lua_istable(L, -1)){
		lua_rawgeti(L, -1, 1);
		box.MinEdge.X = lua_tonumber(L, -1) * scale;
		lua_pop(L, 1);
		lua_rawgeti(L, -1, 2);
		box.MinEdge.Y = lua_tonumber(L, -1) * scale;
		lua_pop(L, 1);
		lua_rawgeti(L, -1, 3);
		box.MinEdge.Z = lua_tonumber(L, -1) * scale;
		lua_pop(L, 1);
		lua_rawgeti(L, -1, 4);
		box.MaxEdge.X = lua_tonumber(L, -1) * scale;
		lua_pop(L, 1);
		lua_rawgeti(L, -1, 5);
		box.MaxEdge.Y = lua_tonumber(L, -1) * scale;
		lua_pop(L, 1);
		lua_rawgeti(L, -1, 6);
		box.MaxEdge.Z = lua_tonumber(L, -1) * scale;
		lua_pop(L, 1);
	}
	return box;
}

/*
	MaterialProperties
*/

static MaterialProperties read_material_properties(
		lua_State *L, int table)
{
	MaterialProperties prop;
	prop.diggability = (Diggability)getenumfield(L, -1, "diggability",
			es_Diggability, DIGGABLE_NORMAL);
	getfloatfield(L, -1, "constant_time", prop.constant_time);
	getfloatfield(L, -1, "weight", prop.weight);
	getfloatfield(L, -1, "crackiness", prop.crackiness);
	getfloatfield(L, -1, "crumbliness", prop.crumbliness);
	getfloatfield(L, -1, "cuttability", prop.cuttability);
	getfloatfield(L, -1, "flammability", prop.flammability);
	return prop;
}

/*
	ToolDiggingProperties
*/

static ToolDiggingProperties read_tool_digging_properties(
		lua_State *L, int table)
{
	ToolDiggingProperties prop;
	getfloatfield(L, table, "full_punch_interval", prop.full_punch_interval);
	getfloatfield(L, table, "basetime", prop.basetime);
	getfloatfield(L, table, "dt_weight", prop.dt_weight);
	getfloatfield(L, table, "dt_crackiness", prop.dt_crackiness);
	getfloatfield(L, table, "dt_crumbliness", prop.dt_crumbliness);
	getfloatfield(L, table, "dt_cuttability", prop.dt_cuttability);
	getfloatfield(L, table, "basedurability", prop.basedurability);
	getfloatfield(L, table, "dd_weight", prop.dd_weight);
	getfloatfield(L, table, "dd_crackiness", prop.dd_crackiness);
	getfloatfield(L, table, "dd_crumbliness", prop.dd_crumbliness);
	getfloatfield(L, table, "dd_cuttability", prop.dd_cuttability);
	return prop;
}

static void set_tool_digging_properties(lua_State *L, int table,
		const ToolDiggingProperties &prop)
{
	setfloatfield(L, table, "full_punch_interval", prop.full_punch_interval);
	setfloatfield(L, table, "basetime", prop.basetime);
	setfloatfield(L, table, "dt_weight", prop.dt_weight);
	setfloatfield(L, table, "dt_crackiness", prop.dt_crackiness);
	setfloatfield(L, table, "dt_crumbliness", prop.dt_crumbliness);
	setfloatfield(L, table, "dt_cuttability", prop.dt_cuttability);
	setfloatfield(L, table, "basedurability", prop.basedurability);
	setfloatfield(L, table, "dd_weight", prop.dd_weight);
	setfloatfield(L, table, "dd_crackiness", prop.dd_crackiness);
	setfloatfield(L, table, "dd_crumbliness", prop.dd_crumbliness);
	setfloatfield(L, table, "dd_cuttability", prop.dd_cuttability);
}

static void push_tool_digging_properties(lua_State *L,
		const ToolDiggingProperties &prop)
{
	lua_newtable(L);
	set_tool_digging_properties(L, -1, prop);
}

/*
	DiggingProperties
*/

static void set_digging_properties(lua_State *L, int table,
		const DiggingProperties &prop)
{
	setboolfield(L, table, "diggable", prop.diggable);
	setfloatfield(L, table, "time", prop.time);
	setintfield(L, table, "wear", prop.wear);
}

static void push_digging_properties(lua_State *L,
		const DiggingProperties &prop)
{
	lua_newtable(L);
	set_digging_properties(L, -1, prop);
}

/*
	HittingProperties
*/

static void set_hitting_properties(lua_State *L, int table,
		const HittingProperties &prop)
{
	setintfield(L, table, "hp", prop.hp);
	setintfield(L, table, "wear", prop.wear);
}

static void push_hitting_properties(lua_State *L,
		const HittingProperties &prop)
{
	lua_newtable(L);
	set_hitting_properties(L, -1, prop);
}

/*
	PointedThing
*/

static void push_pointed_thing(lua_State *L, const PointedThing& pointed)
{
	lua_newtable(L);
	if(pointed.type == POINTEDTHING_NODE)
	{
		lua_pushstring(L, "node");
		lua_setfield(L, -2, "type");
		push_v3s16(L, pointed.node_undersurface);
		lua_setfield(L, -2, "under");
		push_v3s16(L, pointed.node_abovesurface);
		lua_setfield(L, -2, "above");
	}
	else if(pointed.type == POINTEDTHING_OBJECT)
	{
		lua_pushstring(L, "object");
		lua_setfield(L, -2, "type");
		objectref_get(L, pointed.object_id);
		lua_setfield(L, -2, "ref");
	}
	else
	{
		lua_pushstring(L, "nothing");
		lua_setfield(L, -2, "type");
	}
}

/*
	ItemDefinition
*/

static ItemDefinition read_item_definition(lua_State *L, int index)
{
	if(index < 0)
		index = lua_gettop(L) + 1 + index;

	// Read the item definition
	ItemDefinition def;

	def.type = (ItemType)getenumfield(L, index, "type",
			es_ItemType, ITEM_NONE);
	getstringfield(L, index, "name", def.name);
	getstringfield(L, index, "description", def.description);
	getstringfield(L, index, "inventory_image", def.inventory_image);
	getstringfield(L, index, "wield_image", def.wield_image);

	lua_getfield(L, index, "wield_scale");
	if(lua_istable(L, -1)){
		def.wield_scale = check_v3f(L, -1);
	}
	lua_pop(L, 1);

	def.stack_max = getintfield_default(L, index, "stack_max", def.stack_max);
	if(def.stack_max == 0)
		def.stack_max = 1;

	lua_getfield(L, index, "on_use");
	def.usable = lua_isfunction(L, -1);
	lua_pop(L, 1);

	getboolfield(L, index, "liquids_pointable", def.liquids_pointable);

	lua_getfield(L, index, "tool_digging_properties");
	if(lua_istable(L, -1)){
		def.tool_digging_properties = new ToolDiggingProperties(
				read_tool_digging_properties(L, -1));
	}
	lua_pop(L, 1);

	// If name is "" (hand), ensure there are ToolDiggingProperties
	// because it will be looked up there whenever any other item has
	// no ToolDiggingProperties
	if(def.name == "" && def.tool_digging_properties == NULL){
		def.tool_digging_properties = new ToolDiggingProperties();
	}

	return def;
}

/*
	ContentFeatures
*/

static ContentFeatures read_content_features(lua_State *L, int index)
{
	if(index < 0)
		index = lua_gettop(L) + 1 + index;

	ContentFeatures f;
	getstringfield(L, index, "name", f.name);

	/* Visual definition */

	f.drawtype = (NodeDrawType)getenumfield(L, index, "drawtype", es_DrawType,
			NDT_NORMAL);
	getfloatfield(L, index, "visual_scale", f.visual_scale);

	lua_getfield(L, index, "tile_images");
	if(lua_istable(L, -1)){
		int table = lua_gettop(L);
		lua_pushnil(L);
		int i = 0;
		while(lua_next(L, table) != 0){
			// key at index -2 and value at index -1
			if(lua_isstring(L, -1))
				f.tname_tiles[i] = lua_tostring(L, -1);
			else
				f.tname_tiles[i] = "";
			// removes value, keeps key for next iteration
			lua_pop(L, 1);
			i++;
			if(i==6){
				lua_pop(L, 1);
				break;
			}
		}
		// Copy last value to all remaining textures
		if(i >= 1){
			std::string lastname = f.tname_tiles[i-1];
			while(i < 6){
				f.tname_tiles[i] = lastname;
				i++;
			}
		}
	}
	lua_pop(L, 1);

	lua_getfield(L, index, "special_materials");
	if(lua_istable(L, -1)){
		int table = lua_gettop(L);
		lua_pushnil(L);
		int i = 0;
		while(lua_next(L, table) != 0){
			// key at index -2 and value at index -1
			int smtable = lua_gettop(L);
			std::string tname = getstringfield_default(
					L, smtable, "image", "");
			bool backface_culling = getboolfield_default(
					L, smtable, "backface_culling", true);
			MaterialSpec mspec(tname, backface_culling);
			f.mspec_special[i] = mspec;
			// removes value, keeps key for next iteration
			lua_pop(L, 1);
			i++;
			if(i==6){
				lua_pop(L, 1);
				break;
			}
		}
	}
	lua_pop(L, 1);

	f.alpha = getintfield_default(L, index, "alpha", 255);

	/* Other stuff */
	
	lua_getfield(L, index, "post_effect_color");
	if(!lua_isnil(L, -1))
		f.post_effect_color = readARGB8(L, -1);
	lua_pop(L, 1);

	f.param_type = (ContentParamType)getenumfield(L, index, "paramtype",
			es_ContentParamType, CPT_NONE);
	f.param_type_2 = (ContentParamType2)getenumfield(L, index, "paramtype2",
			es_ContentParamType2, CPT2_NONE);

	// Warn about some deprecated fields
	warn_if_field_exists(L, index, "wall_mounted",
			"deprecated: use paramtype2 = 'wallmounted'");
	warn_if_field_exists(L, index, "light_propagates",
			"deprecated: determined from paramtype");
	warn_if_field_exists(L, index, "dug_item",
			"deprecated: use 'drop' field");
	warn_if_field_exists(L, index, "extra_dug_item",
			"deprecated: use 'drop' field");
	warn_if_field_exists(L, index, "extra_dug_item_rarity",
			"deprecated: use 'drop' field");
	
	// True for all ground-like things like stone and mud, false for eg. trees
	getboolfield(L, index, "is_ground_content", f.is_ground_content);
	f.light_propagates = (f.param_type == CPT_LIGHT);
	getboolfield(L, index, "sunlight_propagates", f.sunlight_propagates);
	// This is used for collision detection.
	// Also for general solidness queries.
	getboolfield(L, index, "walkable", f.walkable);
	// Player can point to these
	getboolfield(L, index, "pointable", f.pointable);
	// Player can dig these
	getboolfield(L, index, "diggable", f.diggable);
	// Player can climb these
	getboolfield(L, index, "climbable", f.climbable);
	// Player can build on these
	getboolfield(L, index, "buildable_to", f.buildable_to);
	// Metadata name of node (eg. "furnace")
	getstringfield(L, index, "metadata_name", f.metadata_name);
	// Whether the node is non-liquid, source liquid or flowing liquid
	f.liquid_type = (LiquidType)getenumfield(L, index, "liquidtype",
			es_LiquidType, LIQUID_NONE);
	// If the content is liquid, this is the flowing version of the liquid.
	getstringfield(L, index, "liquid_alternative_flowing",
			f.liquid_alternative_flowing);
	// If the content is liquid, this is the source version of the liquid.
	getstringfield(L, index, "liquid_alternative_source",
			f.liquid_alternative_source);
	// Viscosity for fluid flow, ranging from 1 to 7, with
	// 1 giving almost instantaneous propagation and 7 being
	// the slowest possible
	f.liquid_viscosity = getintfield_default(L, index,
			"liquid_viscosity", f.liquid_viscosity);
	// Amount of light the node emits
	f.light_source = getintfield_default(L, index,
			"light_source", f.light_source);
	f.damage_per_second = getintfield_default(L, index,
			"damage_per_second", f.damage_per_second);
	
	lua_getfield(L, index, "selection_box");
	if(lua_istable(L, -1)){
		f.selection_box.type = (NodeBoxType)getenumfield(L, -1, "type",
				es_NodeBoxType, NODEBOX_REGULAR);

		lua_getfield(L, -1, "fixed");
		if(lua_istable(L, -1))
			f.selection_box.fixed = read_aabbox3df32(L, -1, BS);
		lua_pop(L, 1);

		lua_getfield(L, -1, "wall_top");
		if(lua_istable(L, -1))
			f.selection_box.wall_top = read_aabbox3df32(L, -1, BS);
		lua_pop(L, 1);

		lua_getfield(L, -1, "wall_bottom");
		if(lua_istable(L, -1))
			f.selection_box.wall_bottom = read_aabbox3df32(L, -1, BS);
		lua_pop(L, 1);

		lua_getfield(L, -1, "wall_side");
		if(lua_istable(L, -1))
			f.selection_box.wall_side = read_aabbox3df32(L, -1, BS);
		lua_pop(L, 1);
	}
	lua_pop(L, 1);

	lua_getfield(L, index, "material");
	if(lua_istable(L, -1)){
		f.material = read_material_properties(L, -1);
	}
	lua_pop(L, 1);

	// Set to true if paramtype used to be 'facedir_simple'
	getboolfield(L, index, "legacy_facedir_simple", f.legacy_facedir_simple);
	// Set to true if wall_mounted used to be set to true
	getboolfield(L, index, "legacy_wallmounted", f.legacy_wallmounted);

	return f;
}

/*
	Inventory stuff
*/

static ItemStack read_item(lua_State *L, int index);

static void inventory_set_list_from_lua(Inventory *inv, const char *name,
		lua_State *L, int tableindex, int forcesize=-1)
{
	dstream<<"inventory_set_list_from_lua\n";
	if(tableindex < 0)
		tableindex = lua_gettop(L) + 1 + tableindex;
	// If nil, delete list
	if(lua_isnil(L, tableindex)){
		inv->deleteList(name);
		return;
	}
	// Otherwise set list
	std::vector<ItemStack> items;
	luaL_checktype(L, tableindex, LUA_TTABLE);
	lua_pushnil(L);
	while(lua_next(L, tableindex) != 0){
		// key at index -2 and value at index -1
		items.push_back(read_item(L, -1));
		// removes value, keeps key for next iteration
		lua_pop(L, 1);
	}
	int listsize = (forcesize != -1) ? forcesize : items.size();
	InventoryList *invlist = inv->addList(name, listsize);
	int index = 0;
	for(std::vector<ItemStack>::const_iterator
			i = items.begin(); i != items.end(); i++){
		if(forcesize != -1 && index == forcesize)
			break;
		invlist->changeItem(index, *i);
		index++;
	}
	while(forcesize != -1 && index < forcesize){
		invlist->deleteItem(index);
		index++;
	}
	dstream<<"inventory_set_list_from_lua done\n";
}

static void inventory_get_list_to_lua(Inventory *inv, const char *name,
		lua_State *L)
{
	InventoryList *invlist = inv->getList(name);
	if(invlist == NULL){
		lua_pushnil(L);
		return;
	}
	// Get the table insert function
	lua_getglobal(L, "table");
	lua_getfield(L, -1, "insert");
	int table_insert = lua_gettop(L);
	// Create and fill table
	lua_newtable(L);
	int table = lua_gettop(L);
	for(u32 i=0; i<invlist->getSize(); i++){
		ItemStack item = invlist->getItem(i);
		lua_pushvalue(L, table_insert);
		lua_pushvalue(L, table);
		lua_pushstring(L, item.getItemString().c_str());
		if(lua_pcall(L, 2, 0, 0))
			script_error(L, "error: %s", lua_tostring(L, -1));
	}
}

/*
	Helpful macros for userdata classes
*/

#define method(class, name) {#name, class::l_##name}

/*
	LuaItemStack
*/

class LuaItemStack
{
private:
	ItemStack m_stack;

	static const char className[];
	static const luaL_reg methods[];

	// Exported functions
	
	// garbage collector
	static int gc_object(lua_State *L)
	{
		LuaItemStack *o = *(LuaItemStack **)(lua_touserdata(L, 1));
		delete o;
		return 0;
	}

	// is_empty(self) -> true/false
	static int l_is_empty(lua_State *L)
	{
		LuaItemStack *o = checkobject(L, 1);
		ItemStack &item = o->m_stack;
		lua_pushboolean(L, item.empty());
		return 1;
	}

	// get_name(self) -> string
	static int l_get_name(lua_State *L)
	{
		LuaItemStack *o = checkobject(L, 1);
		ItemStack &item = o->m_stack;
		lua_pushstring(L, item.name.c_str());
		return 1;
	}

	// get_count(self) -> number
	static int l_get_count(lua_State *L)
	{
		LuaItemStack *o = checkobject(L, 1);
		ItemStack &item = o->m_stack;
		lua_pushinteger(L, item.count);
		return 1;
	}

	// get_wear(self) -> number
	static int l_get_wear(lua_State *L)
	{
		LuaItemStack *o = checkobject(L, 1);
		ItemStack &item = o->m_stack;
		lua_pushinteger(L, item.wear);
		return 1;
	}

	// get_metadata(self) -> string
	static int l_get_metadata(lua_State *L)
	{
		LuaItemStack *o = checkobject(L, 1);
		ItemStack &item = o->m_stack;
		lua_pushlstring(L, item.metadata.c_str(), item.metadata.size());
		return 1;
	}

	// clear(self) -> true
	static int l_clear(lua_State *L)
	{
		LuaItemStack *o = checkobject(L, 1);
		o->m_stack.clear();
		lua_pushboolean(L, true);
		return 1;
	}

	// replace(self, itemstack or itemstring or table or nil) -> true
	static int l_replace(lua_State *L)
	{
		LuaItemStack *o = checkobject(L, 1);
		o->m_stack = read_item(L, 2);
		lua_pushboolean(L, true);
		return 1;
	}

	// to_string(self) -> string
	static int l_to_string(lua_State *L)
	{
		LuaItemStack *o = checkobject(L, 1);
		std::string itemstring = o->m_stack.getItemString();
		lua_pushstring(L, itemstring.c_str());
		return 1;
	}

	// to_table(self) -> table or nil
	static int l_to_table(lua_State *L)
	{
		LuaItemStack *o = checkobject(L, 1);
		const ItemStack &item = o->m_stack;
		if(item.empty())
		{
			lua_pushnil(L);
		}
		else
		{
			lua_newtable(L);
			lua_pushstring(L, item.name.c_str());
			lua_setfield(L, -2, "name");
			lua_pushinteger(L, item.count);
			lua_setfield(L, -2, "count");
			lua_pushinteger(L, item.wear);
			lua_setfield(L, -2, "wear");
			lua_pushlstring(L, item.metadata.c_str(), item.metadata.size());
			lua_setfield(L, -2, "metadata");
		}
		return 1;
	}

	// get_stack_max(self) -> number
	static int l_get_stack_max(lua_State *L)
	{
		LuaItemStack *o = checkobject(L, 1);
		ItemStack &item = o->m_stack;
		lua_pushinteger(L, item.getStackMax(get_server(L)->idef()));
		return 1;
	}

	// get_free_space(self) -> number
	static int l_get_free_space(lua_State *L)
	{
		LuaItemStack *o = checkobject(L, 1);
		ItemStack &item = o->m_stack;
		lua_pushinteger(L, item.freeSpace(get_server(L)->idef()));
		return 1;
	}

	// is_known(self) -> true/false
	// Checks if the item is defined.
	static int l_is_known(lua_State *L)
	{
		LuaItemStack *o = checkobject(L, 1);
		ItemStack &item = o->m_stack;
		bool is_known = item.isKnown(get_server(L)->idef());
		lua_pushboolean(L, is_known);
		return 1;
	}

	// get_definition(self) -> table
	// Returns the item definition table from minetest.registered_items,
	// or a fallback one (name="unknown")
	static int l_get_definition(lua_State *L)
	{
		LuaItemStack *o = checkobject(L, 1);
		ItemStack &item = o->m_stack;

		// Get minetest.registered_items[name]
		lua_getglobal(L, "minetest");
		lua_getfield(L, -1, "registered_items");
		luaL_checktype(L, -1, LUA_TTABLE);
		lua_getfield(L, -1, item.name.c_str());
		if(lua_isnil(L, -1))
		{
			lua_pop(L, 1);
			lua_getfield(L, -1, "unknown");
		}
		return 1;
	}

	// get_tool_digging_properties(self) -> table
	// Returns the effective tool digging properties.
	// Returns those of the hand ("") if this item has none associated.
	static int l_get_tool_digging_properties(lua_State *L)
	{
		LuaItemStack *o = checkobject(L, 1);
		ItemStack &item = o->m_stack;
		const ToolDiggingProperties &prop =
			item.getToolDiggingProperties(get_server(L)->idef());
		push_tool_digging_properties(L, prop);
		return 1;
	}

	// add_wear(self, amount) -> true/false
	// The range for "amount" is [0,65535]. Wear is only added if the item
	// is a tool. Adding wear might destroy the item.
	// Returns true if the item is (or was) a tool.
	static int l_add_wear(lua_State *L)
	{
		LuaItemStack *o = checkobject(L, 1);
		ItemStack &item = o->m_stack;
		int amount = lua_tointeger(L, 2);
		bool result = item.addWear(amount, get_server(L)->idef());
		lua_pushboolean(L, result);
		return 1;
	}

	// add_item(self, itemstack or itemstring or table or nil) -> itemstack
	// Returns leftover item stack
	static int l_add_item(lua_State *L)
	{
		LuaItemStack *o = checkobject(L, 1);
		ItemStack &item = o->m_stack;
		ItemStack newitem = read_item(L, 2);
		ItemStack leftover = item.addItem(newitem, get_server(L)->idef());
		create(L, leftover);
		return 1;
	}

	// item_fits(self, itemstack or itemstring or table or nil) -> true/false, itemstack
	// First return value is true iff the new item fits fully into the stack
	// Second return value is the would-be-left-over item stack
	static int l_item_fits(lua_State *L)
	{
		LuaItemStack *o = checkobject(L, 1);
		ItemStack &item = o->m_stack;
		ItemStack newitem = read_item(L, 2);
		ItemStack restitem;
		bool fits = item.itemFits(newitem, &restitem, get_server(L)->idef());
		lua_pushboolean(L, fits);  // first return value
		create(L, restitem);       // second return value
		return 2;
	}

	// take_item(self, takecount=1) -> itemstack
	static int l_take_item(lua_State *L)
	{
		LuaItemStack *o = checkobject(L, 1);
		ItemStack &item = o->m_stack;
		u32 takecount = 1;
		if(!lua_isnone(L, 2))
			takecount = lua_tointeger(L, 2);
		ItemStack taken = item.takeItem(takecount);
		create(L, taken);
		return 1;
	}

	// peek_item(self, peekcount=1) -> itemstack
	static int l_peek_item(lua_State *L)
	{
		LuaItemStack *o = checkobject(L, 1);
		ItemStack &item = o->m_stack;
		u32 peekcount = 1;
		if(!lua_isnone(L, 2))
			peekcount = lua_tointeger(L, 2);
		ItemStack peekaboo = item.peekItem(peekcount);
		create(L, peekaboo);
		return 1;
	}

public:
	LuaItemStack(const ItemStack &item):
		m_stack(item)
	{
	}

	~LuaItemStack()
	{
	}

	const ItemStack& getItem() const
	{
		return m_stack;
	}
	ItemStack& getItem()
	{
		return m_stack;
	}
	
	// LuaItemStack(itemstack or itemstring or table or nil)
	// Creates an LuaItemStack and leaves it on top of stack
	static int create_object(lua_State *L)
	{
		ItemStack item = read_item(L, 1);
		LuaItemStack *o = new LuaItemStack(item);
		*(void **)(lua_newuserdata(L, sizeof(void *))) = o;
		luaL_getmetatable(L, className);
		lua_setmetatable(L, -2);
		return 1;
	}
	// Not callable from Lua
	static int create(lua_State *L, const ItemStack &item)
	{
		LuaItemStack *o = new LuaItemStack(item);
		*(void **)(lua_newuserdata(L, sizeof(void *))) = o;
		luaL_getmetatable(L, className);
		lua_setmetatable(L, -2);
		return 1;
	}

	static LuaItemStack* checkobject(lua_State *L, int narg)
	{
		luaL_checktype(L, narg, LUA_TUSERDATA);
		void *ud = luaL_checkudata(L, narg, className);
		if(!ud) luaL_typerror(L, narg, className);
		return *(LuaItemStack**)ud;  // unbox pointer
	}

	static void Register(lua_State *L)
	{
		lua_newtable(L);
		int methodtable = lua_gettop(L);
		luaL_newmetatable(L, className);
		int metatable = lua_gettop(L);

		lua_pushliteral(L, "__metatable");
		lua_pushvalue(L, methodtable);
		lua_settable(L, metatable);  // hide metatable from Lua getmetatable()

		lua_pushliteral(L, "__index");
		lua_pushvalue(L, methodtable);
		lua_settable(L, metatable);

		lua_pushliteral(L, "__gc");
		lua_pushcfunction(L, gc_object);
		lua_settable(L, metatable);

		lua_pop(L, 1);  // drop metatable

		luaL_openlib(L, 0, methods, 0);  // fill methodtable
		lua_pop(L, 1);  // drop methodtable

		// Can be created from Lua (LuaItemStack(itemstack or itemstring or table or nil))
		lua_register(L, className, create_object);
	}
};
const char LuaItemStack::className[] = "ItemStack";
const luaL_reg LuaItemStack::methods[] = {
	method(LuaItemStack, is_empty),
	method(LuaItemStack, get_name),
	method(LuaItemStack, get_count),
	method(LuaItemStack, get_wear),
	method(LuaItemStack, get_metadata),
	method(LuaItemStack, clear),
	method(LuaItemStack, replace),
	method(LuaItemStack, to_string),
	method(LuaItemStack, to_table),
	method(LuaItemStack, get_stack_max),
	method(LuaItemStack, get_free_space),
	method(LuaItemStack, is_known),
	method(LuaItemStack, get_definition),
	method(LuaItemStack, get_tool_digging_properties),
	method(LuaItemStack, add_wear),
	method(LuaItemStack, add_item),
	method(LuaItemStack, item_fits),
	method(LuaItemStack, take_item),
	method(LuaItemStack, peek_item),
	{0,0}
};

static ItemStack read_item(lua_State *L, int index)
{
	if(index < 0)
		index = lua_gettop(L) + 1 + index;

	if(lua_isnil(L, index))
	{
		return ItemStack();
	}
	else if(lua_isuserdata(L, index))
	{
		// Convert from LuaItemStack
		LuaItemStack *o = LuaItemStack::checkobject(L, index);
		return o->getItem();
	}
	else if(lua_isstring(L, index))
	{
		// Convert from itemstring
		std::string itemstring = lua_tostring(L, index);
		IItemDefManager *idef = get_server(L)->idef();
		try
		{
			ItemStack item;
			item.deSerialize(itemstring, idef);
			return item;
		}
		catch(SerializationError &e)
		{
			infostream<<"WARNING: unable to create item from itemstring"
					<<": "<<itemstring<<std::endl;
			return ItemStack();
		}
	}
	else if(lua_istable(L, index))
	{
		// Convert from table
		IItemDefManager *idef = get_server(L)->idef();
		std::string name = getstringfield_default(L, index, "name", "");
		int count = getintfield_default(L, index, "count", 1);
		int wear = getintfield_default(L, index, "wear", 0);
		std::string metadata = getstringfield_default(L, index, "metadata", "");
		return ItemStack(name, count, wear, metadata, idef);
	}
	else
	{
		throw LuaError(L, "Expecting itemstack, itemstring, table or nil");
	}
}

/*
	InvRef
*/

class InvRef
{
private:
	InventoryLocation m_loc;

	static const char className[];
	static const luaL_reg methods[];

	static InvRef *checkobject(lua_State *L, int narg)
	{
		luaL_checktype(L, narg, LUA_TUSERDATA);
		void *ud = luaL_checkudata(L, narg, className);
		if(!ud) luaL_typerror(L, narg, className);
		return *(InvRef**)ud;  // unbox pointer
	}
	
	static Inventory* getinv(lua_State *L, InvRef *ref)
	{
		return get_server(L)->getInventory(ref->m_loc);
	}

	static InventoryList* getlist(lua_State *L, InvRef *ref,
			const char *listname)
	{
		Inventory *inv = getinv(L, ref);
		if(!inv)
			return NULL;
		return inv->getList(listname);
	}

	static void reportInventoryChange(lua_State *L, InvRef *ref)
	{
		// Inform other things that the inventory has changed
		get_server(L)->setInventoryModified(ref->m_loc);
	}
	
	// Exported functions
	
	// garbage collector
	static int gc_object(lua_State *L) {
		InvRef *o = *(InvRef **)(lua_touserdata(L, 1));
		delete o;
		return 0;
	}

	// get_size(self, listname)
	static int l_get_size(lua_State *L)
	{
		InvRef *ref = checkobject(L, 1);
		const char *listname = luaL_checkstring(L, 2);
		InventoryList *list = getlist(L, ref, listname);
		if(list){
			lua_pushinteger(L, list->getSize());
		} else {
			lua_pushinteger(L, 0);
		}
		return 1;
	}

	// set_size(self, listname, size)
	static int l_set_size(lua_State *L)
	{
		InvRef *ref = checkobject(L, 1);
		const char *listname = luaL_checkstring(L, 2);
		int newsize = luaL_checknumber(L, 3);
		Inventory *inv = getinv(L, ref);
		if(newsize == 0){
			inv->deleteList(listname);
			reportInventoryChange(L, ref);
			return 0;
		}
		InventoryList *list = inv->getList(listname);
		if(list){
			list->setSize(newsize);
		} else {
			list = inv->addList(listname, newsize);
		}
		reportInventoryChange(L, ref);
		return 0;
	}

	// get_stack(self, listname, i) -> itemstack
	static int l_get_stack(lua_State *L)
	{
		InvRef *ref = checkobject(L, 1);
		const char *listname = luaL_checkstring(L, 2);
		int i = luaL_checknumber(L, 3) - 1;
		InventoryList *list = getlist(L, ref, listname);
		ItemStack item;
		if(list != NULL && i >= 0 && i < (int) list->getSize())
			item = list->getItem(i);
		LuaItemStack::create(L, item);
		return 1;
	}

	// set_stack(self, listname, i, stack) -> true/false
	static int l_set_stack(lua_State *L)
	{
		InvRef *ref = checkobject(L, 1);
		const char *listname = luaL_checkstring(L, 2);
		int i = luaL_checknumber(L, 3) - 1;
		ItemStack newitem = read_item(L, 4);
		InventoryList *list = getlist(L, ref, listname);
		if(list != NULL && i >= 0 && i < (int) list->getSize()){
			list->changeItem(i, newitem);
			reportInventoryChange(L, ref);
			lua_pushboolean(L, true);
		} else {
			lua_pushboolean(L, false);
		}
		return 1;
	}

	// get_list(self, listname) -> list or nil
	static int l_get_list(lua_State *L)
	{
		InvRef *ref = checkobject(L, 1);
		const char *listname = luaL_checkstring(L, 2);
		Inventory *inv = getinv(L, ref);
		inventory_get_list_to_lua(inv, listname, L);
		return 1;
	}

	// set_list(self, listname, list)
	static int l_set_list(lua_State *L)
	{
		InvRef *ref = checkobject(L, 1);
		const char *listname = luaL_checkstring(L, 2);
		Inventory *inv = getinv(L, ref);
		InventoryList *list = inv->getList(listname);
		if(list)
			inventory_set_list_from_lua(inv, listname, L, 3,
					list->getSize());
		else
			inventory_set_list_from_lua(inv, listname, L, 3);
		reportInventoryChange(L, ref);
		return 0;
	}

	// add_item(self, listname, itemstack or itemstring or table or nil) -> itemstack
	// Returns the leftover stack
	static int l_add_item(lua_State *L)
	{
		InvRef *ref = checkobject(L, 1);
		const char *listname = luaL_checkstring(L, 2);
		ItemStack item = read_item(L, 3);
		InventoryList *list = getlist(L, ref, listname);
		if(list){
			ItemStack leftover = list->addItem(item);
			if(leftover.count != item.count)
				reportInventoryChange(L, ref);
			LuaItemStack::create(L, leftover);
		} else {
			LuaItemStack::create(L, item);
		}
		return 1;
	}

	// room_for_item(self, listname, itemstack or itemstring or table or nil) -> true/false
	// Returns true if the item completely fits into the list
	static int l_room_for_item(lua_State *L)
	{
		InvRef *ref = checkobject(L, 1);
		const char *listname = luaL_checkstring(L, 2);
		ItemStack item = read_item(L, 3);
		InventoryList *list = getlist(L, ref, listname);
		if(list){
			lua_pushboolean(L, list->roomForItem(item));
		} else {
			lua_pushboolean(L, false);
		}
		return 1;
	}

	// contains_item(self, listname, itemstack or itemstring or table or nil) -> true/false
	// Returns true if the list contains the given count of the given item name
	static int l_contains_item(lua_State *L)
	{
		InvRef *ref = checkobject(L, 1);
		const char *listname = luaL_checkstring(L, 2);
		ItemStack item = read_item(L, 3);
		InventoryList *list = getlist(L, ref, listname);
		if(list){
			lua_pushboolean(L, list->containsItem(item));
		} else {
			lua_pushboolean(L, false);
		}
		return 1;
	}

	// remove_item(self, listname, itemstack or itemstring or table or nil) -> itemstack
	// Returns the items that were actually removed
	static int l_remove_item(lua_State *L)
	{
		InvRef *ref = checkobject(L, 1);
		const char *listname = luaL_checkstring(L, 2);
		ItemStack item = read_item(L, 3);
		InventoryList *list = getlist(L, ref, listname);
		if(list){
			ItemStack removed = list->removeItem(item);
			if(!removed.empty())
				reportInventoryChange(L, ref);
			LuaItemStack::create(L, removed);
		} else {
			LuaItemStack::create(L, ItemStack());
		}
		return 1;
	}

public:
	InvRef(const InventoryLocation &loc):
		m_loc(loc)
	{
	}

	~InvRef()
	{
	}

	// Creates an InvRef and leaves it on top of stack
	// Not callable from Lua; all references are created on the C side.
	static void create(lua_State *L, const InventoryLocation &loc)
	{
		InvRef *o = new InvRef(loc);
		*(void **)(lua_newuserdata(L, sizeof(void *))) = o;
		luaL_getmetatable(L, className);
		lua_setmetatable(L, -2);
	}
	static void createPlayer(lua_State *L, Player *player)
	{
		InventoryLocation loc;
		loc.setPlayer(player->getName());
		create(L, loc);
	}
	static void createNodeMeta(lua_State *L, v3s16 p)
	{
		InventoryLocation loc;
		loc.setNodeMeta(p);
		create(L, loc);
	}

	static void Register(lua_State *L)
	{
		lua_newtable(L);
		int methodtable = lua_gettop(L);
		luaL_newmetatable(L, className);
		int metatable = lua_gettop(L);

		lua_pushliteral(L, "__metatable");
		lua_pushvalue(L, methodtable);
		lua_settable(L, metatable);  // hide metatable from Lua getmetatable()

		lua_pushliteral(L, "__index");
		lua_pushvalue(L, methodtable);
		lua_settable(L, metatable);

		lua_pushliteral(L, "__gc");
		lua_pushcfunction(L, gc_object);
		lua_settable(L, metatable);

		lua_pop(L, 1);  // drop metatable

		luaL_openlib(L, 0, methods, 0);  // fill methodtable
		lua_pop(L, 1);  // drop methodtable

		// Cannot be created from Lua
		//lua_register(L, className, create_object);
	}
};
const char InvRef::className[] = "InvRef";
const luaL_reg InvRef::methods[] = {
	method(InvRef, get_size),
	method(InvRef, set_size),
	method(InvRef, get_stack),
	method(InvRef, set_stack),
	method(InvRef, get_list),
	method(InvRef, set_list),
	method(InvRef, add_item),
	method(InvRef, room_for_item),
	method(InvRef, contains_item),
	method(InvRef, remove_item),
	{0,0}
};

/*
	NodeMetaRef
*/

class NodeMetaRef
{
private:
	v3s16 m_p;
	ServerEnvironment *m_env;

	static const char className[];
	static const luaL_reg methods[];

	static NodeMetaRef *checkobject(lua_State *L, int narg)
	{
		luaL_checktype(L, narg, LUA_TUSERDATA);
		void *ud = luaL_checkudata(L, narg, className);
		if(!ud) luaL_typerror(L, narg, className);
		return *(NodeMetaRef**)ud;  // unbox pointer
	}
	
	static NodeMetadata* getmeta(NodeMetaRef *ref)
	{
		NodeMetadata *meta = ref->m_env->getMap().getNodeMetadata(ref->m_p);
		return meta;
	}

	/*static IGenericNodeMetadata* getgenericmeta(NodeMetaRef *ref)
	{
		NodeMetadata *meta = getmeta(ref);
		if(meta == NULL)
			return NULL;
		if(meta->typeId() != NODEMETA_GENERIC)
			return NULL;
		return (IGenericNodeMetadata*)meta;
	}*/

	static void reportMetadataChange(NodeMetaRef *ref)
	{
		// Inform other things that the metadata has changed
		v3s16 blockpos = getNodeBlockPos(ref->m_p);
		MapEditEvent event;
		event.type = MEET_BLOCK_NODE_METADATA_CHANGED;
		event.p = blockpos;
		ref->m_env->getMap().dispatchEvent(&event);
		// Set the block to be saved
		MapBlock *block = ref->m_env->getMap().getBlockNoCreateNoEx(blockpos);
		if(block)
			block->raiseModified(MOD_STATE_WRITE_NEEDED,
					"NodeMetaRef::reportMetadataChange");
	}
	
	// Exported functions
	
	// garbage collector
	static int gc_object(lua_State *L) {
		NodeMetaRef *o = *(NodeMetaRef **)(lua_touserdata(L, 1));
		delete o;
		return 0;
	}

	// get_type(self)
	static int l_get_type(lua_State *L)
	{
		NodeMetaRef *ref = checkobject(L, 1);
		NodeMetadata *meta = getmeta(ref);
		if(meta == NULL){
			lua_pushnil(L);
			return 1;
		}
		// Do it
		lua_pushstring(L, meta->typeName());
		return 1;
	}

	// allows_text_input(self)
	static int l_allows_text_input(lua_State *L)
	{
		NodeMetaRef *ref = checkobject(L, 1);
		NodeMetadata *meta = getmeta(ref);
		if(meta == NULL) return 0;
		// Do it
		lua_pushboolean(L, meta->allowsTextInput());
		return 1;
	}

	// set_text(self, text)
	static int l_set_text(lua_State *L)
	{
		NodeMetaRef *ref = checkobject(L, 1);
		NodeMetadata *meta = getmeta(ref);
		if(meta == NULL) return 0;
		// Do it
		std::string text = luaL_checkstring(L, 2);
		meta->setText(text);
		reportMetadataChange(ref);
		return 0;
	}

	// get_text(self)
	static int l_get_text(lua_State *L)
	{
		NodeMetaRef *ref = checkobject(L, 1);
		NodeMetadata *meta = getmeta(ref);
		if(meta == NULL) return 0;
		// Do it
		std::string text = meta->getText();
		lua_pushstring(L, text.c_str());
		return 1;
	}

	// get_owner(self)
	static int l_get_owner(lua_State *L)
	{
		NodeMetaRef *ref = checkobject(L, 1);
		NodeMetadata *meta = getmeta(ref);
		if(meta == NULL) return 0;
		// Do it
		std::string owner = meta->getOwner();
		lua_pushstring(L, owner.c_str());
		return 1;
	}

	// set_owner(self, string)
	static int l_set_owner(lua_State *L)
	{
		NodeMetaRef *ref = checkobject(L, 1);
		NodeMetadata *meta = getmeta(ref);
		if(meta == NULL) return 0;
		// Do it
		std::string owner = luaL_checkstring(L, 2);
		meta->setOwner(owner);
		reportMetadataChange(ref);
		return 1;
	}

	// get_allow_removal(self)
	static int l_get_allow_removal(lua_State *L)
	{
		NodeMetaRef *ref = checkobject(L, 1);
		NodeMetadata *meta = getmeta(ref);
		if(meta == NULL){
			lua_pushboolean(L, true);
			return 1;
		}
		// Do it
		lua_pushboolean(L, !meta->nodeRemovalDisabled());
		return 1;
	}

	/* IGenericNodeMetadata interface */
	
	// set_infotext(self, text)
	static int l_set_infotext(lua_State *L)
	{
		NodeMetaRef *ref = checkobject(L, 1);
		NodeMetadata *meta = getmeta(ref);
		if(meta == NULL) return 0;
		// Do it
		std::string text = luaL_checkstring(L, 2);
		meta->setInfoText(text);
		reportMetadataChange(ref);
		return 0;
	}

	// get_inventory(self)
	static int l_get_inventory(lua_State *L)
	{
		NodeMetaRef *ref = checkobject(L, 1);
		NodeMetadata *meta = getmeta(ref);
		if(meta == NULL) return 0;
		// Do it
		InvRef::createNodeMeta(L, ref->m_p);
		return 1;
	}

	// set_inventory_draw_spec(self, text)
	static int l_set_inventory_draw_spec(lua_State *L)
	{
		NodeMetaRef *ref = checkobject(L, 1);
		NodeMetadata *meta = getmeta(ref);
		if(meta == NULL) return 0;
		// Do it
		std::string text = luaL_checkstring(L, 2);
		meta->setInventoryDrawSpec(text);
		reportMetadataChange(ref);
		return 0;
	}

	// set_allow_text_input(self, text)
	static int l_set_allow_text_input(lua_State *L)
	{
		NodeMetaRef *ref = checkobject(L, 1);
		NodeMetadata *meta = getmeta(ref);
		if(meta == NULL) return 0;
		// Do it
		bool b = lua_toboolean(L, 2);
		meta->setAllowTextInput(b);
		reportMetadataChange(ref);
		return 0;
	}

	// set_allow_removal(self, text)
	static int l_set_allow_removal(lua_State *L)
	{
		NodeMetaRef *ref = checkobject(L, 1);
		NodeMetadata *meta = getmeta(ref);
		if(meta == NULL) return 0;
		// Do it
		bool b = lua_toboolean(L, 2);
		meta->setRemovalDisabled(!b);
		reportMetadataChange(ref);
		return 0;
	}

	// set_enforce_owner(self, text)
	static int l_set_enforce_owner(lua_State *L)
	{
		NodeMetaRef *ref = checkobject(L, 1);
		NodeMetadata *meta = getmeta(ref);
		if(meta == NULL) return 0;
		// Do it
		bool b = lua_toboolean(L, 2);
		meta->setEnforceOwner(b);
		reportMetadataChange(ref);
		return 0;
	}

	// is_inventory_modified(self)
	static int l_is_inventory_modified(lua_State *L)
	{
		NodeMetaRef *ref = checkobject(L, 1);
		NodeMetadata *meta = getmeta(ref);
		if(meta == NULL) return 0;
		// Do it
		lua_pushboolean(L, meta->isInventoryModified());
		return 1;
	}

	// reset_inventory_modified(self)
	static int l_reset_inventory_modified(lua_State *L)
	{
		NodeMetaRef *ref = checkobject(L, 1);
		NodeMetadata *meta = getmeta(ref);
		if(meta == NULL) return 0;
		// Do it
		meta->resetInventoryModified();
		reportMetadataChange(ref);
		return 0;
	}

	// is_text_modified(self)
	static int l_is_text_modified(lua_State *L)
	{
		NodeMetaRef *ref = checkobject(L, 1);
		NodeMetadata *meta = getmeta(ref);
		if(meta == NULL) return 0;
		// Do it
		lua_pushboolean(L, meta->isTextModified());
		return 1;
	}

	// reset_text_modified(self)
	static int l_reset_text_modified(lua_State *L)
	{
		NodeMetaRef *ref = checkobject(L, 1);
		NodeMetadata *meta = getmeta(ref);
		if(meta == NULL) return 0;
		// Do it
		meta->resetTextModified();
		reportMetadataChange(ref);
		return 0;
	}

	// set_string(self, name, var)
	static int l_set_string(lua_State *L)
	{
		NodeMetaRef *ref = checkobject(L, 1);
		NodeMetadata *meta = getmeta(ref);
		if(meta == NULL) return 0;
		// Do it
		std::string name = luaL_checkstring(L, 2);
		size_t len = 0;
		const char *s = lua_tolstring(L, 3, &len);
		std::string str(s, len);
		meta->setString(name, str);
		reportMetadataChange(ref);
		return 0;
	}

	// get_string(self, name)
	static int l_get_string(lua_State *L)
	{
		NodeMetaRef *ref = checkobject(L, 1);
		NodeMetadata *meta = getmeta(ref);
		if(meta == NULL) return 0;
		// Do it
		std::string name = luaL_checkstring(L, 2);
		std::string str = meta->getString(name);
		lua_pushlstring(L, str.c_str(), str.size());
		return 1;
	}

public:
	NodeMetaRef(v3s16 p, ServerEnvironment *env):
		m_p(p),
		m_env(env)
	{
	}

	~NodeMetaRef()
	{
	}

	// Creates an NodeMetaRef and leaves it on top of stack
	// Not callable from Lua; all references are created on the C side.
	static void create(lua_State *L, v3s16 p, ServerEnvironment *env)
	{
		NodeMetaRef *o = new NodeMetaRef(p, env);
		//infostream<<"NodeMetaRef::create: o="<<o<<std::endl;
		*(void **)(lua_newuserdata(L, sizeof(void *))) = o;
		luaL_getmetatable(L, className);
		lua_setmetatable(L, -2);
	}

	static void Register(lua_State *L)
	{
		lua_newtable(L);
		int methodtable = lua_gettop(L);
		luaL_newmetatable(L, className);
		int metatable = lua_gettop(L);

		lua_pushliteral(L, "__metatable");
		lua_pushvalue(L, methodtable);
		lua_settable(L, metatable);  // hide metatable from Lua getmetatable()

		lua_pushliteral(L, "__index");
		lua_pushvalue(L, methodtable);
		lua_settable(L, metatable);

		lua_pushliteral(L, "__gc");
		lua_pushcfunction(L, gc_object);
		lua_settable(L, metatable);

		lua_pop(L, 1);  // drop metatable

		luaL_openlib(L, 0, methods, 0);  // fill methodtable
		lua_pop(L, 1);  // drop methodtable

		// Cannot be created from Lua
		//lua_register(L, className, create_object);
	}
};
const char NodeMetaRef::className[] = "NodeMetaRef";
const luaL_reg NodeMetaRef::methods[] = {
	method(NodeMetaRef, get_type),
	method(NodeMetaRef, allows_text_input),
	method(NodeMetaRef, set_text),
	method(NodeMetaRef, get_text),
	method(NodeMetaRef, get_owner),
	method(NodeMetaRef, set_owner),
	method(NodeMetaRef, get_allow_removal),
	method(NodeMetaRef, set_infotext),
	method(NodeMetaRef, get_inventory),
	method(NodeMetaRef, set_inventory_draw_spec),
	method(NodeMetaRef, set_allow_text_input),
	method(NodeMetaRef, set_allow_removal),
	method(NodeMetaRef, set_enforce_owner),
	method(NodeMetaRef, is_inventory_modified),
	method(NodeMetaRef, reset_inventory_modified),
	method(NodeMetaRef, is_text_modified),
	method(NodeMetaRef, reset_text_modified),
	method(NodeMetaRef, set_string),
	method(NodeMetaRef, get_string),
	{0,0}
};

/*
	ObjectRef
*/

class ObjectRef
{
private:
	ServerActiveObject *m_object;

	static const char className[];
	static const luaL_reg methods[];

	static ObjectRef *checkobject(lua_State *L, int narg)
	{
		luaL_checktype(L, narg, LUA_TUSERDATA);
		void *ud = luaL_checkudata(L, narg, className);
		if(!ud) luaL_typerror(L, narg, className);
		return *(ObjectRef**)ud;  // unbox pointer
	}
	
	static ServerActiveObject* getobject(ObjectRef *ref)
	{
		ServerActiveObject *co = ref->m_object;
		return co;
	}
	
	static LuaEntitySAO* getluaobject(ObjectRef *ref)
	{
		ServerActiveObject *obj = getobject(ref);
		if(obj == NULL)
			return NULL;
		if(obj->getType() != ACTIVEOBJECT_TYPE_LUAENTITY)
			return NULL;
		return (LuaEntitySAO*)obj;
	}
	
	static ServerRemotePlayer* getplayer(ObjectRef *ref)
	{
		ServerActiveObject *obj = getobject(ref);
		if(obj == NULL)
			return NULL;
		if(obj->getType() != ACTIVEOBJECT_TYPE_PLAYER)
			return NULL;
		return static_cast<ServerRemotePlayer*>(obj);
	}
	
	// Exported functions
	
	// garbage collector
	static int gc_object(lua_State *L) {
		ObjectRef *o = *(ObjectRef **)(lua_touserdata(L, 1));
		//infostream<<"ObjectRef::gc_object: o="<<o<<std::endl;
		delete o;
		return 0;
	}

	// remove(self)
	static int l_remove(lua_State *L)
	{
		ObjectRef *ref = checkobject(L, 1);
		ServerActiveObject *co = getobject(ref);
		if(co == NULL) return 0;
		infostream<<"ObjectRef::l_remove(): id="<<co->getId()<<std::endl;
		co->m_removed = true;
		return 0;
	}
	
	// getpos(self)
	// returns: {x=num, y=num, z=num}
	static int l_getpos(lua_State *L)
	{
		ObjectRef *ref = checkobject(L, 1);
		ServerActiveObject *co = getobject(ref);
		if(co == NULL) return 0;
		v3f pos = co->getBasePosition() / BS;
		lua_newtable(L);
		lua_pushnumber(L, pos.X);
		lua_setfield(L, -2, "x");
		lua_pushnumber(L, pos.Y);
		lua_setfield(L, -2, "y");
		lua_pushnumber(L, pos.Z);
		lua_setfield(L, -2, "z");
		return 1;
	}
	
	// setpos(self, pos)
	static int l_setpos(lua_State *L)
	{
		ObjectRef *ref = checkobject(L, 1);
		//LuaEntitySAO *co = getluaobject(ref);
		ServerActiveObject *co = getobject(ref);
		if(co == NULL) return 0;
		// pos
		v3f pos = checkFloatPos(L, 2);
		// Do it
		co->setPos(pos);
		// Move player if applicable
		ServerRemotePlayer *player = getplayer(ref);
		if(player != NULL)
			get_server(L)->SendMovePlayer(player);
		return 0;
	}

	// moveto(self, pos, continuous=false)
	static int l_moveto(lua_State *L)
	{
		ObjectRef *ref = checkobject(L, 1);
		//LuaEntitySAO *co = getluaobject(ref);
		ServerActiveObject *co = getobject(ref);
		if(co == NULL) return 0;
		// pos
		v3f pos = checkFloatPos(L, 2);
		// continuous
		bool continuous = lua_toboolean(L, 3);
		// Do it
		co->moveTo(pos, continuous);
		return 0;
	}

	// punch(self, puncher); puncher = an another ObjectRef
	static int l_punch(lua_State *L)
	{
		ObjectRef *ref = checkobject(L, 1);
		ObjectRef *ref2 = checkobject(L, 2);
		ServerActiveObject *co = getobject(ref);
		ServerActiveObject *co2 = getobject(ref2);
		if(co == NULL) return 0;
		if(co2 == NULL) return 0;
		// Do it
		co->punch(co2);
		return 0;
	}

	// right_click(self, clicker); clicker = an another ObjectRef
	static int l_right_click(lua_State *L)
	{
		ObjectRef *ref = checkobject(L, 1);
		ObjectRef *ref2 = checkobject(L, 2);
		ServerActiveObject *co = getobject(ref);
		ServerActiveObject *co2 = getobject(ref2);
		if(co == NULL) return 0;
		if(co2 == NULL) return 0;
		// Do it
		co->rightClick(co2);
		return 0;
	}

	// set_hp(self, hp)
	// hp = number of hitpoints (2 * number of hearts)
	// returns: nil
	static int l_set_hp(lua_State *L)
	{
		ObjectRef *ref = checkobject(L, 1);
		luaL_checknumber(L, 2);
		ServerActiveObject *co = getobject(ref);
		if(co == NULL) return 0;
		int hp = lua_tonumber(L, 2);
		infostream<<"ObjectRef::l_set_hp(): id="<<co->getId()
				<<" hp="<<hp<<std::endl;
		// Do it
		co->setHP(hp);
		// Return
		return 0;
	}

	// get_hp(self)
	// returns: number of hitpoints (2 * number of hearts)
	// 0 if not applicable to this type of object
	static int l_get_hp(lua_State *L)
	{
		ObjectRef *ref = checkobject(L, 1);
		ServerActiveObject *co = getobject(ref);
		if(co == NULL) return 0;
		int hp = co->getHP();
		infostream<<"ObjectRef::l_get_hp(): id="<<co->getId()
				<<" hp="<<hp<<std::endl;
		// Return
		lua_pushnumber(L, hp);
		return 1;
	}

	// get_inventory(self)
	static int l_get_inventory(lua_State *L)
	{
		ObjectRef *ref = checkobject(L, 1);
		ServerActiveObject *co = getobject(ref);
		if(co == NULL) return 0;
		// Do it
		InventoryLocation loc = co->getInventoryLocation();
		if(get_server(L)->getInventory(loc) != NULL)
			InvRef::create(L, loc);
		else
			lua_pushnil(L);
		return 1;
	}

	// get_wield_list(self)
	static int l_get_wield_list(lua_State *L)
	{
		ObjectRef *ref = checkobject(L, 1);
		ServerActiveObject *co = getobject(ref);
		if(co == NULL) return 0;
		// Do it
		lua_pushstring(L, co->getWieldList().c_str());
		return 1;
	}

	// get_wield_index(self)
	static int l_get_wield_index(lua_State *L)
	{
		ObjectRef *ref = checkobject(L, 1);
		ServerActiveObject *co = getobject(ref);
		if(co == NULL) return 0;
		// Do it
		lua_pushinteger(L, co->getWieldIndex() + 1);
		return 1;
	}

	// get_wielded_item(self)
	static int l_get_wielded_item(lua_State *L)
	{
		ObjectRef *ref = checkobject(L, 1);
		ServerActiveObject *co = getobject(ref);
		if(co == NULL) return 0;
		// Do it
		LuaItemStack::create(L, co->getWieldedItem());
		return 1;
	}

	// set_wielded_item(self, itemstack or itemstring or table or nil)
	static int l_set_wielded_item(lua_State *L)
	{
		ObjectRef *ref = checkobject(L, 1);
		ServerActiveObject *co = getobject(ref);
		if(co == NULL) return 0;
		// Do it
		ItemStack item = read_item(L, 2);
		bool success = co->setWieldedItem(item);
		lua_pushboolean(L, success);
		return 1;
	}

	/* LuaEntitySAO-only */

	// setvelocity(self, {x=num, y=num, z=num})
	static int l_setvelocity(lua_State *L)
	{
		ObjectRef *ref = checkobject(L, 1);
		LuaEntitySAO *co = getluaobject(ref);
		if(co == NULL) return 0;
		// pos
		v3f pos = checkFloatPos(L, 2);
		// Do it
		co->setVelocity(pos);
		return 0;
	}
	
	// getvelocity(self)
	static int l_getvelocity(lua_State *L)
	{
		ObjectRef *ref = checkobject(L, 1);
		LuaEntitySAO *co = getluaobject(ref);
		if(co == NULL) return 0;
		// Do it
		v3f v = co->getVelocity();
		pushFloatPos(L, v);
		return 1;
	}
	
	// setacceleration(self, {x=num, y=num, z=num})
	static int l_setacceleration(lua_State *L)
	{
		ObjectRef *ref = checkobject(L, 1);
		LuaEntitySAO *co = getluaobject(ref);
		if(co == NULL) return 0;
		// pos
		v3f pos = checkFloatPos(L, 2);
		// Do it
		co->setAcceleration(pos);
		return 0;
	}
	
	// getacceleration(self)
	static int l_getacceleration(lua_State *L)
	{
		ObjectRef *ref = checkobject(L, 1);
		LuaEntitySAO *co = getluaobject(ref);
		if(co == NULL) return 0;
		// Do it
		v3f v = co->getAcceleration();
		pushFloatPos(L, v);
		return 1;
	}
	
	// setyaw(self, radians)
	static int l_setyaw(lua_State *L)
	{
		ObjectRef *ref = checkobject(L, 1);
		LuaEntitySAO *co = getluaobject(ref);
		if(co == NULL) return 0;
		// pos
		float yaw = luaL_checknumber(L, 2) * core::RADTODEG;
		// Do it
		co->setYaw(yaw);
		return 0;
	}
	
	// getyaw(self)
	static int l_getyaw(lua_State *L)
	{
		ObjectRef *ref = checkobject(L, 1);
		LuaEntitySAO *co = getluaobject(ref);
		if(co == NULL) return 0;
		// Do it
		float yaw = co->getYaw() * core::DEGTORAD;
		lua_pushnumber(L, yaw);
		return 1;
	}
	
	// settexturemod(self, mod)
	static int l_settexturemod(lua_State *L)
	{
		ObjectRef *ref = checkobject(L, 1);
		LuaEntitySAO *co = getluaobject(ref);
		if(co == NULL) return 0;
		// Do it
		std::string mod = luaL_checkstring(L, 2);
		co->setTextureMod(mod);
		return 0;
	}
	
	// setsprite(self, p={x=0,y=0}, num_frames=1, framelength=0.2,
	//           select_horiz_by_yawpitch=false)
	static int l_setsprite(lua_State *L)
	{
		ObjectRef *ref = checkobject(L, 1);
		LuaEntitySAO *co = getluaobject(ref);
		if(co == NULL) return 0;
		// Do it
		v2s16 p(0,0);
		if(!lua_isnil(L, 2))
			p = read_v2s16(L, 2);
		int num_frames = 1;
		if(!lua_isnil(L, 3))
			num_frames = lua_tonumber(L, 3);
		float framelength = 0.2;
		if(!lua_isnil(L, 4))
			framelength = lua_tonumber(L, 4);
		bool select_horiz_by_yawpitch = false;
		if(!lua_isnil(L, 5))
			select_horiz_by_yawpitch = lua_toboolean(L, 5);
		co->setSprite(p, num_frames, framelength, select_horiz_by_yawpitch);
		return 0;
	}

	// DEPRECATED
	// get_entity_name(self)
	static int l_get_entity_name(lua_State *L)
	{
		ObjectRef *ref = checkobject(L, 1);
		LuaEntitySAO *co = getluaobject(ref);
		if(co == NULL) return 0;
		// Do it
		std::string name = co->getName();
		lua_pushstring(L, name.c_str());
		return 1;
	}
	
	// get_luaentity(self)
	static int l_get_luaentity(lua_State *L)
	{
		ObjectRef *ref = checkobject(L, 1);
		LuaEntitySAO *co = getluaobject(ref);
		if(co == NULL) return 0;
		// Do it
		luaentity_get(L, co->getId());
		return 1;
	}
	
	/* Player-only */
	
	// get_player_name(self)
	static int l_get_player_name(lua_State *L)
	{
		ObjectRef *ref = checkobject(L, 1);
		ServerRemotePlayer *player = getplayer(ref);
		if(player == NULL){
			lua_pushnil(L);
			return 1;
		}
		// Do it
		lua_pushstring(L, player->getName());
		return 1;
	}
	
	// get_look_dir(self)
	static int l_get_look_dir(lua_State *L)
	{
		ObjectRef *ref = checkobject(L, 1);
		ServerRemotePlayer *player = getplayer(ref);
		if(player == NULL) return 0;
		// Do it
		float pitch = player->getRadPitch();
		float yaw = player->getRadYaw();
		v3f v(cos(pitch)*cos(yaw), sin(pitch), cos(pitch)*sin(yaw));
		push_v3f(L, v);
		return 1;
	}

	// get_look_pitch(self)
	static int l_get_look_pitch(lua_State *L)
	{
		ObjectRef *ref = checkobject(L, 1);
		ServerRemotePlayer *player = getplayer(ref);
		if(player == NULL) return 0;
		// Do it
		lua_pushnumber(L, player->getRadPitch());
		return 1;
	}

	// get_look_yaw(self)
	static int l_get_look_yaw(lua_State *L)
	{
		ObjectRef *ref = checkobject(L, 1);
		ServerRemotePlayer *player = getplayer(ref);
		if(player == NULL) return 0;
		// Do it
		lua_pushnumber(L, player->getRadYaw());
		return 1;
	}

	// link(parent, offset)
	static int l_link(lua_State *L)
	{
		ObjectRef *ref_child  = checkobject(L, 1);
		ObjectRef *ref_parent =  checkobject(L, 2);
		v3f            offset = checkFloatPos(L, 3);

		ServerActiveObject *child  = getobject(ref_child);
		ServerActiveObject *parent = getobject(ref_parent);

		if ((child == NULL) || (parent == NULL)) {
			errorstream << "LUA: link(): invalid parameters" << std::endl;
			return 0;
		}


		ServerLinkableObject* child_lua  = dynamic_cast<ServerLinkableObject*>(child);
		ServerLinkableObject* parent_lua = dynamic_cast<ServerLinkableObject*>(parent);

		if (child_lua == NULL)  return 0;
		if (parent_lua == NULL) return 0;

		if (child_lua->linkEntity(parent,offset)) {
			lua_pushboolean(L, true);
			return 1;
		}
		else {
			return 0;
		}
	}

	// unlink()
	static int l_unlink(lua_State *L)
	{
		ObjectRef *ref = checkobject(L, 1);

		ServerActiveObject *obj = getobject(ref);

		if (obj == NULL) {
			errorstream << "LUA: unlink(): invalid parameters" << std::endl;
			return 0;
		}

		ServerLinkableObject* tolink = dynamic_cast<ServerLinkableObject*>(obj);

		if (tolink == NULL) return 0;

		if (tolink->unlinkEntity()) {
			lua_pushboolean(L, true);
			return 1;
		}
		else {
			return 0;
		}
	}

public:
	ObjectRef(ServerActiveObject *object):
		m_object(object)
	{
		//infostream<<"ObjectRef created for id="<<m_object->getId()<<std::endl;
	}

	~ObjectRef()
	{
		/*if(m_object)
			infostream<<"ObjectRef destructing for id="
					<<m_object->getId()<<std::endl;
		else
			infostream<<"ObjectRef destructing for id=unknown"<<std::endl;*/
	}

	// Creates an ObjectRef and leaves it on top of stack
	// Not callable from Lua; all references are created on the C side.
	static void create(lua_State *L, ServerActiveObject *object)
	{
		ObjectRef *o = new ObjectRef(object);
		//infostream<<"ObjectRef::create: o="<<o<<std::endl;
		*(void **)(lua_newuserdata(L, sizeof(void *))) = o;
		luaL_getmetatable(L, className);
		lua_setmetatable(L, -2);
	}

	static void set_null(lua_State *L)
	{
		ObjectRef *o = checkobject(L, -1);
		o->m_object = NULL;
	}
	
	static void Register(lua_State *L)
	{
		lua_newtable(L);
		int methodtable = lua_gettop(L);
		luaL_newmetatable(L, className);
		int metatable = lua_gettop(L);

		lua_pushliteral(L, "__metatable");
		lua_pushvalue(L, methodtable);
		lua_settable(L, metatable);  // hide metatable from Lua getmetatable()

		lua_pushliteral(L, "__index");
		lua_pushvalue(L, methodtable);
		lua_settable(L, metatable);

		lua_pushliteral(L, "__gc");
		lua_pushcfunction(L, gc_object);
		lua_settable(L, metatable);

		lua_pop(L, 1);  // drop metatable

		luaL_openlib(L, 0, methods, 0);  // fill methodtable
		lua_pop(L, 1);  // drop methodtable

		// Cannot be created from Lua
		//lua_register(L, className, create_object);
	}
};
const char ObjectRef::className[] = "ObjectRef";
const luaL_reg ObjectRef::methods[] = {
	// ServerActiveObject
	method(ObjectRef, remove),
	method(ObjectRef, getpos),
	method(ObjectRef, setpos),
	method(ObjectRef, moveto),
	method(ObjectRef, punch),
	method(ObjectRef, right_click),
	method(ObjectRef, set_hp),
	method(ObjectRef, get_hp),
	method(ObjectRef, get_inventory),
	method(ObjectRef, get_wield_list),
	method(ObjectRef, get_wield_index),
	method(ObjectRef, get_wielded_item),
	method(ObjectRef, set_wielded_item),
	// LuaEntitySAO-only
	method(ObjectRef, setvelocity),
	method(ObjectRef, getvelocity),
	method(ObjectRef, setacceleration),
	method(ObjectRef, getacceleration),
	method(ObjectRef, setyaw),
	method(ObjectRef, getyaw),
	method(ObjectRef, settexturemod),
	method(ObjectRef, setsprite),
	method(ObjectRef, get_entity_name),
	method(ObjectRef, get_luaentity),
	// Player-only
	method(ObjectRef, get_player_name),
	method(ObjectRef, get_look_dir),
	method(ObjectRef, get_look_pitch),
	method(ObjectRef, get_look_yaw),
	method(ObjectRef, link),
	method(ObjectRef, unlink),
	{0,0}
};

// Creates a new anonymous reference if id=0
static void objectref_get_or_create(lua_State *L,
		ServerActiveObject *cobj)
{
	if(cobj->getId() == 0){
		ObjectRef::create(L, cobj);
	} else {
		objectref_get(L, cobj->getId());
	}
}

/*
	EnvRef
*/

class EnvRef
{
private:
	ServerEnvironment *m_env;

	static const char className[];
	static const luaL_reg methods[];

	static EnvRef *checkobject(lua_State *L, int narg)
	{
		luaL_checktype(L, narg, LUA_TUSERDATA);
		void *ud = luaL_checkudata(L, narg, className);
		if(!ud) luaL_typerror(L, narg, className);
		return *(EnvRef**)ud;  // unbox pointer
	}
	
	// Exported functions

	// EnvRef:add_node(pos, node)
	// pos = {x=num, y=num, z=num}
	static int l_add_node(lua_State *L)
	{
		//infostream<<"EnvRef::l_add_node()"<<std::endl;
		EnvRef *o = checkobject(L, 1);
		ServerEnvironment *env = o->m_env;
		if(env == NULL) return 0;
		// pos
		v3s16 pos = read_v3s16(L, 2);
		// content
		MapNode n = readnode(L, 3, env->getGameDef()->ndef());
		// Do it
		bool succeeded = env->getMap().addNodeWithEvent(pos, n);
		lua_pushboolean(L, succeeded);
		return 1;
	}

	// EnvRef:remove_node(pos)
	// pos = {x=num, y=num, z=num}
	static int l_remove_node(lua_State *L)
	{
		//infostream<<"EnvRef::l_remove_node()"<<std::endl;
		EnvRef *o = checkobject(L, 1);
		ServerEnvironment *env = o->m_env;
		if(env == NULL) return 0;
		// pos
		v3s16 pos = read_v3s16(L, 2);
		// Do it
		bool succeeded = env->getMap().removeNodeWithEvent(pos);
		lua_pushboolean(L, succeeded);
		return 1;
	}

	// EnvRef:get_node(pos)
	// pos = {x=num, y=num, z=num}
	static int l_get_node(lua_State *L)
	{
		//infostream<<"EnvRef::l_get_node()"<<std::endl;
		EnvRef *o = checkobject(L, 1);
		ServerEnvironment *env = o->m_env;
		if(env == NULL) return 0;
		// pos
		v3s16 pos = read_v3s16(L, 2);
		// Do it
		MapNode n = env->getMap().getNodeNoEx(pos);
		// Return node
		pushnode(L, n, env->getGameDef()->ndef());
		return 1;
	}

	// EnvRef:get_node_or_nil(pos)
	// pos = {x=num, y=num, z=num}
	static int l_get_node_or_nil(lua_State *L)
	{
		//infostream<<"EnvRef::l_get_node()"<<std::endl;
		EnvRef *o = checkobject(L, 1);
		ServerEnvironment *env = o->m_env;
		if(env == NULL) return 0;
		// pos
		v3s16 pos = read_v3s16(L, 2);
		// Do it
		try{
			MapNode n = env->getMap().getNode(pos);
			// Return node
			pushnode(L, n, env->getGameDef()->ndef());
			return 1;
		} catch(InvalidPositionException &e)
		{
			lua_pushnil(L);
			return 1;
		}
	}

	// EnvRef:get_node_light(pos, timeofday)
	// pos = {x=num, y=num, z=num}
	// timeofday: nil = current time, 0 = night, 0.5 = day
	static int l_get_node_light(lua_State *L)
	{
		EnvRef *o = checkobject(L, 1);
		ServerEnvironment *env = o->m_env;
		if(env == NULL) return 0;
		// Do it
		v3s16 pos = read_v3s16(L, 2);
		u32 time_of_day = env->getTimeOfDay();
		if(lua_isnumber(L, 3))
			time_of_day = 24000.0 * lua_tonumber(L, 3);
		time_of_day %= 24000;
		u32 dnr = time_to_daynight_ratio(time_of_day);
		MapNode n = env->getMap().getNodeNoEx(pos);
		try{
			MapNode n = env->getMap().getNode(pos);
			INodeDefManager *ndef = env->getGameDef()->ndef();
			lua_pushinteger(L, n.getLightBlend(dnr, ndef));
			return 1;
		} catch(InvalidPositionException &e)
		{
			lua_pushnil(L);
			return 1;
		}
	}

	// EnvRef:add_entity(pos, entityname) -> ObjectRef or nil
	// pos = {x=num, y=num, z=num}
	static int l_add_entity(lua_State *L)
	{
		//infostream<<"EnvRef::l_add_entity()"<<std::endl;
		EnvRef *o = checkobject(L, 1);
		ServerEnvironment *env = o->m_env;
		if(env == NULL) return 0;
		// pos
		v3f pos = checkFloatPos(L, 2);
		// content
		const char *name = luaL_checkstring(L, 3);
		// Do it
		ServerActiveObject *obj = new LuaEntitySAO(env, pos, name, "");
		int objectid = env->addActiveObject(obj);
		// If failed to add, return nothing (reads as nil)
		if(objectid == 0)
			return 0;
		// Return ObjectRef
		objectref_get_or_create(L, obj);
		return 1;
	}

	// EnvRef:add_item(pos, itemstack or itemstring or table) -> ObjectRef or nil
	// pos = {x=num, y=num, z=num}
	static int l_add_item(lua_State *L)
	{
		//infostream<<"EnvRef::l_add_item()"<<std::endl;
		EnvRef *o = checkobject(L, 1);
		ServerEnvironment *env = o->m_env;
		if(env == NULL) return 0;
		// pos
		v3f pos = checkFloatPos(L, 2);
		// item
		ItemStack item = read_item(L, 3);
		if(item.empty() || !item.isKnown(get_server(L)->idef()))
			return 0;
		// Do it
		ServerActiveObject *obj = new ItemSAO(env, pos, item.getItemString());
		int objectid = env->addActiveObject(obj);
		// If failed to add, return nothing (reads as nil)
		if(objectid == 0)
			return 0;
		// Return ObjectRef
		objectref_get_or_create(L, obj);
		return 1;
	}

	// EnvRef:add_rat(pos)
	// pos = {x=num, y=num, z=num}
	static int l_add_rat(lua_State *L)
	{
		infostream<<"EnvRef::l_add_rat()"<<std::endl;
		EnvRef *o = checkobject(L, 1);
		ServerEnvironment *env = o->m_env;
		if(env == NULL) return 0;
		// pos
		v3f pos = checkFloatPos(L, 2);
		// Do it
		ServerActiveObject *obj = new RatSAO(env, pos);
		env->addActiveObject(obj);
		return 0;
	}

	// EnvRef:add_firefly(pos)
	// pos = {x=num, y=num, z=num}
	static int l_add_firefly(lua_State *L)
	{
		infostream<<"EnvRef::l_add_firefly()"<<std::endl;
		EnvRef *o = checkobject(L, 1);
		ServerEnvironment *env = o->m_env;
		if(env == NULL) return 0;
		// pos
		v3f pos = checkFloatPos(L, 2);
		// Do it
		ServerActiveObject *obj = new FireflySAO(env, pos);
		env->addActiveObject(obj);
		return 0;
	}

	// EnvRef:get_meta(pos)
	static int l_get_meta(lua_State *L)
	{
		//infostream<<"EnvRef::l_get_meta()"<<std::endl;
		EnvRef *o = checkobject(L, 1);
		ServerEnvironment *env = o->m_env;
		if(env == NULL) return 0;
		// Do it
		v3s16 p = read_v3s16(L, 2);
		NodeMetaRef::create(L, p, env);
		return 1;
	}

	// EnvRef:get_player_by_name(name)
	static int l_get_player_by_name(lua_State *L)
	{
		EnvRef *o = checkobject(L, 1);
		ServerEnvironment *env = o->m_env;
		if(env == NULL) return 0;
		// Do it
		const char *name = luaL_checkstring(L, 2);
		ServerRemotePlayer *player =
				static_cast<ServerRemotePlayer*>(env->getPlayer(name));
		if(player == NULL){
			lua_pushnil(L);
			return 1;
		}
		// Put player on stack
		objectref_get_or_create(L, player);
		return 1;
	}

	// EnvRef:get_objects_inside_radius(pos, radius)
	static int l_get_objects_inside_radius(lua_State *L)
	{
		// Get the table insert function
		lua_getglobal(L, "table");
		lua_getfield(L, -1, "insert");
		int table_insert = lua_gettop(L);
		// Get environemnt
		EnvRef *o = checkobject(L, 1);
		ServerEnvironment *env = o->m_env;
		if(env == NULL) return 0;
		// Do it
		v3f pos = checkFloatPos(L, 2);
		float radius = luaL_checknumber(L, 3) * BS;
		std::set<u16> ids = env->getObjectsInsideRadius(pos, radius);
		lua_newtable(L);
		int table = lua_gettop(L);
		for(std::set<u16>::const_iterator
				i = ids.begin(); i != ids.end(); i++){
			ServerActiveObject *obj = env->getActiveObject(*i);
			// Insert object reference into table
			lua_pushvalue(L, table_insert);
			lua_pushvalue(L, table);
			objectref_get_or_create(L, obj);
			if(lua_pcall(L, 2, 0, 0))
				script_error(L, "error: %s", lua_tostring(L, -1));
		}
		return 1;
	}

<<<<<<< HEAD
	// EnvRef:get_objects_inside_radius(pos, radius)
	static int l_get_nodes_inside_radius(lua_State *L)
	{
		// Get the table insert function
		lua_getglobal(L, "table");
		lua_getfield(L, -1, "insert");
		int table_insert = lua_gettop(L);
		// Get environemnt
=======
	// EnvRef:set_timeofday(val)
	// val = 0...1
	static int l_set_timeofday(lua_State *L)
	{
>>>>>>> a1eb2836
		EnvRef *o = checkobject(L, 1);
		ServerEnvironment *env = o->m_env;
		if(env == NULL) return 0;
		// Do it
<<<<<<< HEAD
		v3s16 pos = read_v3s16(L, 2);
		float radius = luaL_checknumber(L, 3);// * BS;
		core::list<MapNode> nodes = env->getNodesInsideRadius(pos, radius);
		lua_newtable(L);
		int table = lua_gettop(L);
		for(core::list<MapNode>::Iterator
				i = nodes.begin(); i != nodes.end(); i++){
			// Insert object reference into table
			lua_pushvalue(L, table_insert);
			lua_pushvalue(L, table);
			pushnode(L, *i, env->getGameDef()->ndef());
			if(lua_pcall(L, 2, 0, 0))
				script_error(L, "error: %s", lua_tostring(L, -1));
		}
=======
		float timeofday_f = luaL_checknumber(L, 2);
		assert(timeofday_f >= 0.0 && timeofday_f <= 1.0);
		int timeofday_mh = (int)(timeofday_f * 24000.0);
		// This should be set directly in the environment but currently
		// such changes aren't immediately sent to the clients, so call
		// the server instead.
		//env->setTimeOfDay(timeofday_mh);
		get_server(L)->setTimeOfDay(timeofday_mh);
		return 0;
	}

	// EnvRef:get_timeofday() -> 0...1
	static int l_get_timeofday(lua_State *L)
	{
		EnvRef *o = checkobject(L, 1);
		ServerEnvironment *env = o->m_env;
		if(env == NULL) return 0;
		// Do it
		int timeofday_mh = env->getTimeOfDay();
		float timeofday_f = (float)timeofday_mh / 24000.0;
		lua_pushnumber(L, timeofday_f);
>>>>>>> a1eb2836
		return 1;
	}

	static int gc_object(lua_State *L) {
		EnvRef *o = *(EnvRef **)(lua_touserdata(L, 1));
		delete o;
		return 0;
	}

public:
	EnvRef(ServerEnvironment *env):
		m_env(env)
	{
		infostream<<"EnvRef created"<<std::endl;
	}

	~EnvRef()
	{
		infostream<<"EnvRef destructing"<<std::endl;
	}

	// Creates an EnvRef and leaves it on top of stack
	// Not callable from Lua; all references are created on the C side.
	static void create(lua_State *L, ServerEnvironment *env)
	{
		EnvRef *o = new EnvRef(env);
		//infostream<<"EnvRef::create: o="<<o<<std::endl;
		*(void **)(lua_newuserdata(L, sizeof(void *))) = o;
		luaL_getmetatable(L, className);
		lua_setmetatable(L, -2);
	}

	static void set_null(lua_State *L)
	{
		EnvRef *o = checkobject(L, -1);
		o->m_env = NULL;
	}
	
	static void Register(lua_State *L)
	{
		lua_newtable(L);
		int methodtable = lua_gettop(L);
		luaL_newmetatable(L, className);
		int metatable = lua_gettop(L);

		lua_pushliteral(L, "__metatable");
		lua_pushvalue(L, methodtable);
		lua_settable(L, metatable);  // hide metatable from Lua getmetatable()

		lua_pushliteral(L, "__index");
		lua_pushvalue(L, methodtable);
		lua_settable(L, metatable);

		lua_pushliteral(L, "__gc");
		lua_pushcfunction(L, gc_object);
		lua_settable(L, metatable);

		lua_pop(L, 1);  // drop metatable

		luaL_openlib(L, 0, methods, 0);  // fill methodtable
		lua_pop(L, 1);  // drop methodtable

		// Cannot be created from Lua
		//lua_register(L, className, create_object);
	}
};
const char EnvRef::className[] = "EnvRef";
const luaL_reg EnvRef::methods[] = {
	method(EnvRef, add_node),
	method(EnvRef, remove_node),
	method(EnvRef, get_node),
	method(EnvRef, get_node_or_nil),
	method(EnvRef, get_node_light),
	method(EnvRef, add_entity),
	method(EnvRef, add_item),
	method(EnvRef, add_rat),
	method(EnvRef, add_firefly),
	method(EnvRef, get_meta),
	method(EnvRef, get_player_by_name),
	method(EnvRef, get_objects_inside_radius),
<<<<<<< HEAD
	method(EnvRef, get_nodes_inside_radius),
=======
	method(EnvRef, set_timeofday),
	method(EnvRef, get_timeofday),
>>>>>>> a1eb2836
	{0,0}
};

/*
	Global functions
*/

class LuaABM : public ActiveBlockModifier
{
private:
	lua_State *m_lua;
	int m_id;

	std::set<std::string> m_trigger_contents;
	std::set<std::string> m_required_neighbors;
	float m_trigger_interval;
	u32 m_trigger_chance;
public:
	LuaABM(lua_State *L, int id,
			const std::set<std::string> &trigger_contents,
			const std::set<std::string> &required_neighbors,
			float trigger_interval, u32 trigger_chance):
		m_lua(L),
		m_id(id),
		m_trigger_contents(trigger_contents),
		m_required_neighbors(required_neighbors),
		m_trigger_interval(trigger_interval),
		m_trigger_chance(trigger_chance)
	{
	}
	virtual std::set<std::string> getTriggerContents()
	{
		return m_trigger_contents;
	}
	virtual std::set<std::string> getRequiredNeighbors()
	{
		return m_required_neighbors;
	}
	virtual float getTriggerInterval()
	{
		return m_trigger_interval;
	}
	virtual u32 getTriggerChance()
	{
		return m_trigger_chance;
	}
	virtual void trigger(ServerEnvironment *env, v3s16 p, MapNode n,
			u32 active_object_count, u32 active_object_count_wider)
	{
		lua_State *L = m_lua;
	
		realitycheck(L);
		assert(lua_checkstack(L, 20));
		StackUnroller stack_unroller(L);

		// Get minetest.registered_abms
		lua_getglobal(L, "minetest");
		lua_getfield(L, -1, "registered_abms");
		luaL_checktype(L, -1, LUA_TTABLE);
		int registered_abms = lua_gettop(L);

		// Get minetest.registered_abms[m_id]
		lua_pushnumber(L, m_id);
		lua_gettable(L, registered_abms);
		if(lua_isnil(L, -1))
			assert(0);
		
		// Call action
		luaL_checktype(L, -1, LUA_TTABLE);
		lua_getfield(L, -1, "action");
		luaL_checktype(L, -1, LUA_TFUNCTION);
		push_v3s16(L, p);
		pushnode(L, n, env->getGameDef()->ndef());
		lua_pushnumber(L, active_object_count);
		lua_pushnumber(L, active_object_count_wider);
		if(lua_pcall(L, 4, 0, 0))
			script_error(L, "error: %s", lua_tostring(L, -1));
	}
};

// debug(text)
// Writes a line to dstream
static int l_debug(lua_State *L)
{
	std::string text = lua_tostring(L, 1);
	dstream << text << std::endl;
	return 0;
}

// log([level,] text)
// Writes a line to the logger.
// The one-argument version logs to infostream.
// The two-argument version accept a log level: error, action, info, or verbose.
static int l_log(lua_State *L)
{
	std::string text;
	LogMessageLevel level = LMT_INFO;
	if(lua_isnone(L, 2))
	{
		text = lua_tostring(L, 1);
	}
	else
	{
		std::string levelname = lua_tostring(L, 1);
		text = lua_tostring(L, 2);
		if(levelname == "error")
			level = LMT_ERROR;
		else if(levelname == "action")
			level = LMT_ACTION;
		else if(levelname == "verbose")
			level = LMT_VERBOSE;
	}
	log_printline(level, text);
	return 0;
}

// register_item_raw({lots of stuff})
static int l_register_item_raw(lua_State *L)
{
	luaL_checktype(L, 1, LUA_TTABLE);
	int table = 1;

	// Get the writable item and node definition managers from the server
	IWritableItemDefManager *idef =
			get_server(L)->getWritableItemDefManager();
	IWritableNodeDefManager *ndef =
			get_server(L)->getWritableNodeDefManager();

	// Check if name is defined
	lua_getfield(L, table, "name");
	if(lua_isstring(L, -1)){
		std::string name = lua_tostring(L, -1);
		infostream<<"register_item_raw: "<<name<<std::endl;
	} else {
		throw LuaError(L, "register_item_raw: name is not defined or not a string");
	}

	// Check if on_use is defined

	// Read the item definition and register it
	ItemDefinition def = read_item_definition(L, table);
	idef->registerItem(def);

	// Read the node definition (content features) and register it
	if(def.type == ITEM_NODE)
	{
		ContentFeatures f = read_content_features(L, table);
		ndef->set(f.name, f);
	}

	return 0; /* number of results */
}

// register_alias_raw(name, convert_to_name)
static int l_register_alias_raw(lua_State *L)
{
	std::string name = luaL_checkstring(L, 1);
	std::string convert_to = luaL_checkstring(L, 2);

	// Get the writable item definition manager from the server
	IWritableItemDefManager *idef =
			get_server(L)->getWritableItemDefManager();
	
	idef->registerAlias(name, convert_to);
	
	return 0; /* number of results */
}

// helper for register_craft
static bool read_craft_recipe_shaped(lua_State *L, int index,
		int &width, std::vector<std::string> &recipe)
{
	if(index < 0)
		index = lua_gettop(L) + 1 + index;

	if(!lua_istable(L, index))
		return false;

	lua_pushnil(L);
	int rowcount = 0;
	while(lua_next(L, index) != 0){
		int colcount = 0;
		// key at index -2 and value at index -1
		if(!lua_istable(L, -1))
			return false;
		int table2 = lua_gettop(L);
		lua_pushnil(L);
		while(lua_next(L, table2) != 0){
			// key at index -2 and value at index -1
			if(!lua_isstring(L, -1))
				return false;
			recipe.push_back(lua_tostring(L, -1));
			// removes value, keeps key for next iteration
			lua_pop(L, 1);
			colcount++;
		}
		if(rowcount == 0){
			width = colcount;
		} else {
			if(colcount != width)
				return false;
		}
		// removes value, keeps key for next iteration
		lua_pop(L, 1);
		rowcount++;
	}
	return width != 0;
}

// helper for register_craft
static bool read_craft_recipe_shapeless(lua_State *L, int index,
		std::vector<std::string> &recipe)
{
	if(index < 0)
		index = lua_gettop(L) + 1 + index;

	if(!lua_istable(L, index))
		return false;

	lua_pushnil(L);
	while(lua_next(L, index) != 0){
		// key at index -2 and value at index -1
		if(!lua_isstring(L, -1))
			return false;
		recipe.push_back(lua_tostring(L, -1));
		// removes value, keeps key for next iteration
		lua_pop(L, 1);
	}
	return true;
}

// helper for register_craft
static bool read_craft_replacements(lua_State *L, int index,
		CraftReplacements &replacements)
{
	if(index < 0)
		index = lua_gettop(L) + 1 + index;

	if(!lua_istable(L, index))
		return false;

	lua_pushnil(L);
	while(lua_next(L, index) != 0){
		// key at index -2 and value at index -1
		if(!lua_istable(L, -1))
			return false;
		lua_rawgeti(L, -1, 1);
		if(!lua_isstring(L, -1))
			return false;
		std::string replace_from = lua_tostring(L, -1);
		lua_pop(L, 1);
		lua_rawgeti(L, -1, 2);
		if(!lua_isstring(L, -1))
			return false;
		std::string replace_to = lua_tostring(L, -1);
		lua_pop(L, 1);
		replacements.pairs.push_back(
				std::make_pair(replace_from, replace_to));
		// removes value, keeps key for next iteration
		lua_pop(L, 1);
	}
	return true;
}
// register_craft({output=item, recipe={{item00,item10},{item01,item11}})
static int l_register_craft(lua_State *L)
{
	//infostream<<"register_craft"<<std::endl;
	luaL_checktype(L, 1, LUA_TTABLE);
	int table = 1;

	// Get the writable craft definition manager from the server
	IWritableCraftDefManager *craftdef =
			get_server(L)->getWritableCraftDefManager();
	
	std::string type = getstringfield_default(L, table, "type", "shaped");

	/*
		CraftDefinitionShaped
	*/
	if(type == "shaped"){
		std::string output = getstringfield_default(L, table, "output", "");
		if(output == "")
			throw LuaError(L, "Crafting definition is missing an output");

		int width = 0;
		std::vector<std::string> recipe;
		lua_getfield(L, table, "recipe");
		if(lua_isnil(L, -1))
			throw LuaError(L, "Crafting definition is missing a recipe"
					" (output=\"" + output + "\")");
		if(!read_craft_recipe_shaped(L, -1, width, recipe))
			throw LuaError(L, "Invalid crafting recipe"
					" (output=\"" + output + "\")");

		CraftReplacements replacements;
		lua_getfield(L, table, "replacements");
		if(!lua_isnil(L, -1))
		{
			if(!read_craft_replacements(L, -1, replacements))
				throw LuaError(L, "Invalid replacements"
						" (output=\"" + output + "\")");
		}

		CraftDefinition *def = new CraftDefinitionShaped(
				output, width, recipe, replacements);
		craftdef->registerCraft(def);
	}
	/*
		CraftDefinitionShapeless
	*/
	else if(type == "shapeless"){
		std::string output = getstringfield_default(L, table, "output", "");
		if(output == "")
			throw LuaError(L, "Crafting definition (shapeless)"
					" is missing an output");

		std::vector<std::string> recipe;
		lua_getfield(L, table, "recipe");
		if(lua_isnil(L, -1))
			throw LuaError(L, "Crafting definition (shapeless)"
					" is missing a recipe"
					" (output=\"" + output + "\")");
		if(!read_craft_recipe_shapeless(L, -1, recipe))
			throw LuaError(L, "Invalid crafting recipe"
					" (output=\"" + output + "\")");

		CraftReplacements replacements;
		lua_getfield(L, table, "replacements");
		if(!lua_isnil(L, -1))
		{
			if(!read_craft_replacements(L, -1, replacements))
				throw LuaError(L, "Invalid replacements"
						" (output=\"" + output + "\")");
		}

		CraftDefinition *def = new CraftDefinitionShapeless(
				output, recipe, replacements);
		craftdef->registerCraft(def);
	}
	/*
		CraftDefinitionToolRepair
	*/
	else if(type == "toolrepair"){
		float additional_wear = getfloatfield_default(L, table,
				"additional_wear", 0.0);

		CraftDefinition *def = new CraftDefinitionToolRepair(
				additional_wear);
		craftdef->registerCraft(def);
	}
	/*
		CraftDefinitionCooking
	*/
	else if(type == "cooking"){
		std::string output = getstringfield_default(L, table, "output", "");
		if(output == "")
			throw LuaError(L, "Crafting definition (cooking)"
					" is missing an output");

		std::string recipe = getstringfield_default(L, table, "recipe", "");
		if(recipe == "")
			throw LuaError(L, "Crafting definition (cooking)"
					" is missing a recipe"
					" (output=\"" + output + "\")");

		float cooktime = getfloatfield_default(L, table, "cooktime", 3.0);

		CraftDefinition *def = new CraftDefinitionCooking(
				output, recipe, cooktime);
		craftdef->registerCraft(def);
	}
	/*
		CraftDefinitionFuel
	*/
	else if(type == "fuel"){
		std::string recipe = getstringfield_default(L, table, "recipe", "");
		if(recipe == "")
			throw LuaError(L, "Crafting definition (fuel)"
					" is missing a recipe");

		float burntime = getfloatfield_default(L, table, "burntime", 1.0);

		CraftDefinition *def = new CraftDefinitionFuel(
				recipe, burntime);
		craftdef->registerCraft(def);
	}
	else
	{
		throw LuaError(L, "Unknown crafting definition type: \"" + type + "\"");
	}

	lua_pop(L, 1);
	return 0; /* number of results */
}

// setting_get(name)
static int l_setting_get(lua_State *L)
{
	const char *name = luaL_checkstring(L, 1);
	try{
		std::string value = g_settings->get(name);
		lua_pushstring(L, value.c_str());
	} catch(SettingNotFoundException &e){
		lua_pushnil(L);
	}
	return 1;
}

// setting_getbool(name)
static int l_setting_getbool(lua_State *L)
{
	const char *name = luaL_checkstring(L, 1);
	try{
		bool value = g_settings->getBool(name);
		lua_pushboolean(L, value);
	} catch(SettingNotFoundException &e){
		lua_pushnil(L);
	}
	return 1;
}

// chat_send_all(text)
static int l_chat_send_all(lua_State *L)
{
	const char *text = luaL_checkstring(L, 1);
	// Get server from registry
	Server *server = get_server(L);
	// Send
	server->notifyPlayers(narrow_to_wide(text));
	return 0;
}

// chat_send_player(name, text)
static int l_chat_send_player(lua_State *L)
{
	const char *name = luaL_checkstring(L, 1);
	const char *text = luaL_checkstring(L, 2);
	// Get server from registry
	Server *server = get_server(L);
	// Send
	server->notifyPlayer(name, narrow_to_wide(text));
	return 0;
}

// get_player_privs(name, text)
static int l_get_player_privs(lua_State *L)
{
	const char *name = luaL_checkstring(L, 1);
	// Get server from registry
	Server *server = get_server(L);
	// Do it
	lua_newtable(L);
	int table = lua_gettop(L);
	u64 privs_i = server->getPlayerAuthPrivs(name);
	// Special case for the "name" setting (local player / server owner)
	if(name == g_settings->get("name"))
		privs_i = PRIV_ALL;
	std::set<std::string> privs_s = privsToSet(privs_i);
	for(std::set<std::string>::const_iterator
			i = privs_s.begin(); i != privs_s.end(); i++){
		lua_pushboolean(L, true);
		lua_setfield(L, table, i->c_str());
	}
	lua_pushvalue(L, table);
	return 1;
}

// get_inventory(location)
static int l_get_inventory(lua_State *L)
{
	InventoryLocation loc;

	std::string type = checkstringfield(L, 1, "type");
	if(type == "player"){
		std::string name = checkstringfield(L, 1, "name");
		loc.setPlayer(name);
	} else if(type == "node"){
		lua_getfield(L, 1, "pos");
		v3s16 pos = check_v3s16(L, -1);
		loc.setNodeMeta(pos);
	}
	
	if(get_server(L)->getInventory(loc) != NULL)
		InvRef::create(L, loc);
	else
		lua_pushnil(L);
	return 1;
}

// get_digging_properties(material_properties, tool_digging_properties[, time_from_last_punch])
static int l_get_digging_properties(lua_State *L)
{
	MaterialProperties mp = read_material_properties(L, 1);
	ToolDiggingProperties tp = read_tool_digging_properties(L, 2);
	if(lua_isnoneornil(L, 3))
		push_digging_properties(L, getDiggingProperties(&mp, &tp));
	else
		push_digging_properties(L, getDiggingProperties(&mp, &tp,
					luaL_checknumber(L, 3)));
	return 1;
}

// get_hitting_properties(material_properties, tool_digging_properties[, time_from_last_punch])
static int l_get_hitting_properties(lua_State *L)
{
	MaterialProperties mp = read_material_properties(L, 1);
	ToolDiggingProperties tp = read_tool_digging_properties(L, 2);
	if(lua_isnoneornil(L, 3))
		push_hitting_properties(L, getHittingProperties(&mp, &tp));
	else
		push_hitting_properties(L, getHittingProperties(&mp, &tp,
					luaL_checknumber(L, 3)));
	return 1;
}

// get_current_modname()
static int l_get_current_modname(lua_State *L)
{
	lua_getfield(L, LUA_REGISTRYINDEX, "minetest_current_modname");
	return 1;
}

// get_modpath(modname)
static int l_get_modpath(lua_State *L)
{
	const char *modname = luaL_checkstring(L, 1);
	// Do it
	const ModSpec *mod = get_server(L)->getModSpec(modname);
	if(!mod){
		lua_pushnil(L);
		return 1;
	}
	lua_pushstring(L, mod->path.c_str());
	return 1;
}

static const struct luaL_Reg minetest_f [] = {
	{"debug", l_debug},
	{"log", l_log},
	{"register_item_raw", l_register_item_raw},
	{"register_alias_raw", l_register_alias_raw},
	{"register_craft", l_register_craft},
	{"setting_get", l_setting_get},
	{"setting_getbool", l_setting_getbool},
	{"chat_send_all", l_chat_send_all},
	{"chat_send_player", l_chat_send_player},
	{"get_player_privs", l_get_player_privs},
	{"get_inventory", l_get_inventory},
	{"get_digging_properties", l_get_digging_properties},
	{"get_hitting_properties", l_get_hitting_properties},
	{"get_current_modname", l_get_current_modname},
	{"get_modpath", l_get_modpath},
	{NULL, NULL}
};

/*
	Main export function
*/

void scriptapi_export(lua_State *L, Server *server)
{
	realitycheck(L);
	assert(lua_checkstack(L, 20));
	infostream<<"scriptapi_export"<<std::endl;
	StackUnroller stack_unroller(L);

	// Store server as light userdata in registry
	lua_pushlightuserdata(L, server);
	lua_setfield(L, LUA_REGISTRYINDEX, "minetest_server");

	// Register global functions in table minetest
	lua_newtable(L);
	luaL_register(L, NULL, minetest_f);
	lua_setglobal(L, "minetest");
	
	// Get the main minetest table
	lua_getglobal(L, "minetest");

	// Add tables to minetest
	
	lua_newtable(L);
	lua_setfield(L, -2, "object_refs");
	lua_newtable(L);
	lua_setfield(L, -2, "luaentities");

	// Register wrappers
	LuaItemStack::Register(L);
	InvRef::Register(L);
	NodeMetaRef::Register(L);
	ObjectRef::Register(L);
	EnvRef::Register(L);
}

bool scriptapi_loadmod(lua_State *L, const std::string &scriptpath,
		const std::string &modname)
{
	ModNameStorer modnamestorer(L, modname);

	if(!string_allowed(modname, "abcdefghijklmnopqrstuvwxyz"
			"0123456789_")){
		errorstream<<"Error loading mod \""<<modname
				<<"\": modname does not follow naming conventions: "
				<<"Only chararacters [a-z0-9_] are allowed."<<std::endl;
		return false;
	}
	
	bool success = false;

	try{
		success = script_load(L, scriptpath.c_str());
	}
	catch(LuaError &e){
		errorstream<<"Error loading mod \""<<modname
				<<"\": "<<e.what()<<std::endl;
	}

	return success;
}

void scriptapi_add_environment(lua_State *L, ServerEnvironment *env)
{
	realitycheck(L);
	assert(lua_checkstack(L, 20));
	infostream<<"scriptapi_add_environment"<<std::endl;
	StackUnroller stack_unroller(L);

	// Create EnvRef on stack
	EnvRef::create(L, env);
	int envref = lua_gettop(L);

	// minetest.env = envref
	lua_getglobal(L, "minetest");
	luaL_checktype(L, -1, LUA_TTABLE);
	lua_pushvalue(L, envref);
	lua_setfield(L, -2, "env");

	// Store environment as light userdata in registry
	lua_pushlightuserdata(L, env);
	lua_setfield(L, LUA_REGISTRYINDEX, "minetest_env");

	/*
		Add ActiveBlockModifiers to environment
	*/

	// Get minetest.registered_abms
	lua_getglobal(L, "minetest");
	lua_getfield(L, -1, "registered_abms");
	luaL_checktype(L, -1, LUA_TTABLE);
	int registered_abms = lua_gettop(L);
	
	if(lua_istable(L, registered_abms)){
		int table = lua_gettop(L);
		lua_pushnil(L);
		while(lua_next(L, table) != 0){
			// key at index -2 and value at index -1
			int id = lua_tonumber(L, -2);
			int current_abm = lua_gettop(L);

			std::set<std::string> trigger_contents;
			lua_getfield(L, current_abm, "nodenames");
			if(lua_istable(L, -1)){
				int table = lua_gettop(L);
				lua_pushnil(L);
				while(lua_next(L, table) != 0){
					// key at index -2 and value at index -1
					luaL_checktype(L, -1, LUA_TSTRING);
					trigger_contents.insert(lua_tostring(L, -1));
					// removes value, keeps key for next iteration
					lua_pop(L, 1);
				}
			} else if(lua_isstring(L, -1)){
				trigger_contents.insert(lua_tostring(L, -1));
			}
			lua_pop(L, 1);

			std::set<std::string> required_neighbors;
			lua_getfield(L, current_abm, "neighbors");
			if(lua_istable(L, -1)){
				int table = lua_gettop(L);
				lua_pushnil(L);
				while(lua_next(L, table) != 0){
					// key at index -2 and value at index -1
					luaL_checktype(L, -1, LUA_TSTRING);
					required_neighbors.insert(lua_tostring(L, -1));
					// removes value, keeps key for next iteration
					lua_pop(L, 1);
				}
			} else if(lua_isstring(L, -1)){
				required_neighbors.insert(lua_tostring(L, -1));
			}
			lua_pop(L, 1);

			float trigger_interval = 10.0;
			getfloatfield(L, current_abm, "interval", trigger_interval);

			int trigger_chance = 50;
			getintfield(L, current_abm, "chance", trigger_chance);

			LuaABM *abm = new LuaABM(L, id, trigger_contents,
					required_neighbors, trigger_interval, trigger_chance);
			
			env->addActiveBlockModifier(abm);

			// removes value, keeps key for next iteration
			lua_pop(L, 1);
		}
	}
	lua_pop(L, 1);
}

#if 0
// Dump stack top with the dump2 function
static void dump2(lua_State *L, const char *name)
{
	// Dump object (debug)
	lua_getglobal(L, "dump2");
	luaL_checktype(L, -1, LUA_TFUNCTION);
	lua_pushvalue(L, -2); // Get previous stack top as first parameter
	lua_pushstring(L, name);
	if(lua_pcall(L, 2, 0, 0))
		script_error(L, "error: %s", lua_tostring(L, -1));
}
#endif

/*
	object_reference
*/

void scriptapi_add_object_reference(lua_State *L, ServerActiveObject *cobj)
{
	realitycheck(L);
	assert(lua_checkstack(L, 20));
	//infostream<<"scriptapi_add_object_reference: id="<<cobj->getId()<<std::endl;
	StackUnroller stack_unroller(L);

	// Create object on stack
	ObjectRef::create(L, cobj); // Puts ObjectRef (as userdata) on stack
	int object = lua_gettop(L);

	// Get minetest.object_refs table
	lua_getglobal(L, "minetest");
	lua_getfield(L, -1, "object_refs");
	luaL_checktype(L, -1, LUA_TTABLE);
	int objectstable = lua_gettop(L);
	
	// object_refs[id] = object
	lua_pushnumber(L, cobj->getId()); // Push id
	lua_pushvalue(L, object); // Copy object to top of stack
	lua_settable(L, objectstable);
}

void scriptapi_rm_object_reference(lua_State *L, ServerActiveObject *cobj)
{
	realitycheck(L);
	assert(lua_checkstack(L, 20));
	//infostream<<"scriptapi_rm_object_reference: id="<<cobj->getId()<<std::endl;
	StackUnroller stack_unroller(L);

	// Get minetest.object_refs table
	lua_getglobal(L, "minetest");
	lua_getfield(L, -1, "object_refs");
	luaL_checktype(L, -1, LUA_TTABLE);
	int objectstable = lua_gettop(L);
	
	// Get object_refs[id]
	lua_pushnumber(L, cobj->getId()); // Push id
	lua_gettable(L, objectstable);
	// Set object reference to NULL
	ObjectRef::set_null(L);
	lua_pop(L, 1); // pop object

	// Set object_refs[id] = nil
	lua_pushnumber(L, cobj->getId()); // Push id
	lua_pushnil(L);
	lua_settable(L, objectstable);
}

bool scriptapi_on_chat_message(lua_State *L, const std::string &name,
		const std::string &message)
{
	realitycheck(L);
	assert(lua_checkstack(L, 20));
	StackUnroller stack_unroller(L);

	// Get minetest.registered_on_chat_messages
	lua_getglobal(L, "minetest");
	lua_getfield(L, -1, "registered_on_chat_messages");
	luaL_checktype(L, -1, LUA_TTABLE);
	int table = lua_gettop(L);
	// Foreach
	lua_pushnil(L);
	while(lua_next(L, table) != 0){
		// key at index -2 and value at index -1
		luaL_checktype(L, -1, LUA_TFUNCTION);
		// Call function
		lua_pushstring(L, name.c_str());
		lua_pushstring(L, message.c_str());
		if(lua_pcall(L, 2, 1, 0))
			script_error(L, "error: %s", lua_tostring(L, -1));
		bool ate = lua_toboolean(L, -1);
		lua_pop(L, 1);
		if(ate)
			return true;
		// value removed, keep key for next iteration
	}
	return false;
}

/*
	misc
*/

void scriptapi_on_newplayer(lua_State *L, ServerActiveObject *player)
{
	realitycheck(L);
	assert(lua_checkstack(L, 20));
	StackUnroller stack_unroller(L);

	// Get minetest.registered_on_newplayers
	lua_getglobal(L, "minetest");
	lua_getfield(L, -1, "registered_on_newplayers");
	luaL_checktype(L, -1, LUA_TTABLE);
	int table = lua_gettop(L);
	// Foreach
	lua_pushnil(L);
	while(lua_next(L, table) != 0){
		// key at index -2 and value at index -1
		luaL_checktype(L, -1, LUA_TFUNCTION);
		// Call function
		objectref_get_or_create(L, player);
		if(lua_pcall(L, 1, 0, 0))
			script_error(L, "error: %s", lua_tostring(L, -1));
		// value removed, keep key for next iteration
	}
}

void scriptapi_on_dieplayer(lua_State *L, ServerActiveObject *player)
{
    realitycheck(L);
    assert(lua_checkstack(L, 20));
    StackUnroller stack_unroller(L);
    
    // Get minetest.registered_on_dieplayers
    lua_getglobal(L, "minetest");
    lua_getfield(L, -1, "registered_on_dieplayers");
    luaL_checktype(L, -1, LUA_TTABLE);
    int table = lua_gettop(L);
    // Foreach
    lua_pushnil(L);
    while(lua_next(L, table) != 0){
        // key at index -2 and value at index -1
       luaL_checktype(L, -1, LUA_TFUNCTION);
        // Call function
       objectref_get_or_create(L, player);
        if(lua_pcall(L, 1, 0, 0))
            script_error(L, "error: %s", lua_tostring(L, -1));
        // value removed, keep key for next iteration
    }
}


bool scriptapi_on_respawnplayer(lua_State *L, ServerActiveObject *player)
{
	realitycheck(L);
	assert(lua_checkstack(L, 20));
	StackUnroller stack_unroller(L);

	dstream<<"player: "<<player<<"   id: "<<player->getId()<<std::endl;

	bool positioning_handled_by_some = false;

	// Get minetest.registered_on_respawnplayers
	lua_getglobal(L, "minetest");
	lua_getfield(L, -1, "registered_on_respawnplayers");
	luaL_checktype(L, -1, LUA_TTABLE);
	int table = lua_gettop(L);
	// Foreach
	lua_pushnil(L);
	while(lua_next(L, table) != 0){
		// key at index -2 and value at index -1
		luaL_checktype(L, -1, LUA_TFUNCTION);
		// Call function
		objectref_get_or_create(L, player);
		if(lua_pcall(L, 1, 1, 0))
			script_error(L, "error: %s", lua_tostring(L, -1));
		bool positioning_handled = lua_toboolean(L, -1);
		lua_pop(L, 1);
		if(positioning_handled)
			positioning_handled_by_some = true;
		// value removed, keep key for next iteration
	}
	return positioning_handled_by_some;
}

void scriptapi_get_creative_inventory(lua_State *L, ServerRemotePlayer *player)
{
	lua_getglobal(L, "minetest");
	lua_getfield(L, -1, "creative_inventory");
	luaL_checktype(L, -1, LUA_TTABLE);
	inventory_set_list_from_lua(&player->inventory, "main", L, -1,
			PLAYER_INVENTORY_SIZE);
}

/*
	item callbacks and node callbacks
*/

// Retrieves minetest.registered_items[name][callbackname]
// If that is nil or on error, return false and stack is unchanged
// If that is a function, returns true and pushes the
// function onto the stack
static bool get_item_callback(lua_State *L,
		const char *name, const char *callbackname)
{
	lua_getglobal(L, "minetest");
	lua_getfield(L, -1, "registered_items");
	lua_remove(L, -2);
	luaL_checktype(L, -1, LUA_TTABLE);
	lua_getfield(L, -1, name);
	lua_remove(L, -2);
	// Should be a table
	if(lua_type(L, -1) != LUA_TTABLE)
	{
		errorstream<<"Item \""<<name<<"\" not defined"<<std::endl;
		lua_pop(L, 1);
		return false;
	}
	lua_getfield(L, -1, callbackname);
	lua_remove(L, -2);
	// Should be a function or nil
	if(lua_type(L, -1) == LUA_TFUNCTION)
	{
		return true;
	}
	else if(lua_isnil(L, -1))
	{
		lua_pop(L, 1);
		return false;
	}
	else
	{
		errorstream<<"Item \""<<name<<"\" callback \""
			<<callbackname<<" is not a function"<<std::endl;
		lua_pop(L, 1);
		return false;
	}
}

bool scriptapi_item_on_drop(lua_State *L, ItemStack &item,
		ServerActiveObject *dropper, v3f pos)
{
	realitycheck(L);
	assert(lua_checkstack(L, 20));
	StackUnroller stack_unroller(L);

	// Push callback function on stack
	if(!get_item_callback(L, item.name.c_str(), "on_drop"))
		return false;

	// Call function
	LuaItemStack::create(L, item);
	objectref_get_or_create(L, dropper);
	pushFloatPos(L, pos);
	if(lua_pcall(L, 3, 1, 0))
		script_error(L, "error: %s", lua_tostring(L, -1));
	if(!lua_isnil(L, -1))
		item = read_item(L, -1);
	return true;
}

bool scriptapi_item_on_place(lua_State *L, ItemStack &item,
		ServerActiveObject *placer, const PointedThing &pointed)
{
	realitycheck(L);
	assert(lua_checkstack(L, 20));
	StackUnroller stack_unroller(L);

	// Push callback function on stack
	if(!get_item_callback(L, item.name.c_str(), "on_place"))
		return false;

	// Call function
	LuaItemStack::create(L, item);
	objectref_get_or_create(L, placer);
	push_pointed_thing(L, pointed);
	if(lua_pcall(L, 3, 1, 0))
		script_error(L, "error: %s", lua_tostring(L, -1));
	if(!lua_isnil(L, -1))
		item = read_item(L, -1);
	return true;
}

bool scriptapi_item_on_use(lua_State *L, ItemStack &item,
		ServerActiveObject *user, const PointedThing &pointed)
{
	realitycheck(L);
	assert(lua_checkstack(L, 20));
	StackUnroller stack_unroller(L);

	// Push callback function on stack
	if(!get_item_callback(L, item.name.c_str(), "on_use"))
		return false;

	// Call function
	LuaItemStack::create(L, item);
	objectref_get_or_create(L, user);
	push_pointed_thing(L, pointed);
	if(lua_pcall(L, 3, 1, 0))
		script_error(L, "error: %s", lua_tostring(L, -1));
	if(!lua_isnil(L, -1))
		item = read_item(L, -1);
	return true;
}

bool scriptapi_node_on_punch(lua_State *L, v3s16 pos, MapNode node,
		ServerActiveObject *puncher)
{
	realitycheck(L);
	assert(lua_checkstack(L, 20));
	StackUnroller stack_unroller(L);

	INodeDefManager *ndef = get_server(L)->ndef();

	// Push callback function on stack
	if(!get_item_callback(L, ndef->get(node).name.c_str(), "on_punch"))
		return false;

	// Call function
	push_v3s16(L, pos);
	pushnode(L, node, ndef);
	objectref_get_or_create(L, puncher);
	if(lua_pcall(L, 3, 0, 0))
		script_error(L, "error: %s", lua_tostring(L, -1));
	return true;
}

bool scriptapi_node_on_dig(lua_State *L, v3s16 pos, MapNode node,
		ServerActiveObject *digger)
{
	realitycheck(L);
	assert(lua_checkstack(L, 20));
	StackUnroller stack_unroller(L);

	INodeDefManager *ndef = get_server(L)->ndef();

	// Push callback function on stack
	if(!get_item_callback(L, ndef->get(node).name.c_str(), "on_dig"))
		return false;

	// Call function
	push_v3s16(L, pos);
	pushnode(L, node, ndef);
	objectref_get_or_create(L, digger);
	if(lua_pcall(L, 3, 0, 0))
		script_error(L, "error: %s", lua_tostring(L, -1));
	return true;
}

/*
	environment
*/

void scriptapi_environment_step(lua_State *L, float dtime)
{
	realitycheck(L);
	assert(lua_checkstack(L, 20));
	//infostream<<"scriptapi_environment_step"<<std::endl;
	StackUnroller stack_unroller(L);

	// Get minetest.registered_globalsteps
	lua_getglobal(L, "minetest");
	lua_getfield(L, -1, "registered_globalsteps");
	luaL_checktype(L, -1, LUA_TTABLE);
	int table = lua_gettop(L);
	// Foreach
	lua_pushnil(L);
	while(lua_next(L, table) != 0){
		// key at index -2 and value at index -1
		luaL_checktype(L, -1, LUA_TFUNCTION);
		// Call function
		lua_pushnumber(L, dtime);
		if(lua_pcall(L, 1, 0, 0))
			script_error(L, "error: %s", lua_tostring(L, -1));
		// value removed, keep key for next iteration
	}
}

void scriptapi_environment_on_generated(lua_State *L, v3s16 minp, v3s16 maxp)
{
	realitycheck(L);
	assert(lua_checkstack(L, 20));
	//infostream<<"scriptapi_environment_on_generated"<<std::endl;
	StackUnroller stack_unroller(L);

	// Get minetest.registered_on_generateds
	lua_getglobal(L, "minetest");
	lua_getfield(L, -1, "registered_on_generateds");
	luaL_checktype(L, -1, LUA_TTABLE);
	int table = lua_gettop(L);
	// Foreach
	lua_pushnil(L);
	while(lua_next(L, table) != 0){
		// key at index -2 and value at index -1
		luaL_checktype(L, -1, LUA_TFUNCTION);
		// Call function
		push_v3s16(L, minp);
		push_v3s16(L, maxp);
		if(lua_pcall(L, 2, 0, 0))
			script_error(L, "error: %s", lua_tostring(L, -1));
		// value removed, keep key for next iteration
	}
}

/*
	luaentity
*/

bool scriptapi_luaentity_add(lua_State *L, u16 id, const char *name,
		const std::string &staticdata)
{
	realitycheck(L);
	assert(lua_checkstack(L, 20));
	infostream<<"scriptapi_luaentity_add: id="<<id<<" name=\""
			<<name<<"\""<<std::endl;
	StackUnroller stack_unroller(L);
	
	// Get minetest.registered_entities[name]
	lua_getglobal(L, "minetest");
	lua_getfield(L, -1, "registered_entities");
	luaL_checktype(L, -1, LUA_TTABLE);
	lua_pushstring(L, name);
	lua_gettable(L, -2);
	// Should be a table, which we will use as a prototype
	//luaL_checktype(L, -1, LUA_TTABLE);
	if(lua_type(L, -1) != LUA_TTABLE){
		errorstream<<"LuaEntity name \""<<name<<"\" not defined"<<std::endl;
		return false;
	}
	int prototype_table = lua_gettop(L);
	//dump2(L, "prototype_table");
	
	// Create entity object
	lua_newtable(L);
	int object = lua_gettop(L);

	// Set object metatable
	lua_pushvalue(L, prototype_table);
	lua_setmetatable(L, -2);
	
	// Add object reference
	// This should be userdata with metatable ObjectRef
	objectref_get(L, id);
	luaL_checktype(L, -1, LUA_TUSERDATA);
	if(!luaL_checkudata(L, -1, "ObjectRef"))
		luaL_typerror(L, -1, "ObjectRef");
	lua_setfield(L, -2, "object");

	// minetest.luaentities[id] = object
	lua_getglobal(L, "minetest");
	lua_getfield(L, -1, "luaentities");
	luaL_checktype(L, -1, LUA_TTABLE);
	lua_pushnumber(L, id); // Push id
	lua_pushvalue(L, object); // Copy object to top of stack
	lua_settable(L, -3);
	
	// Get on_activate function
	lua_pushvalue(L, object);
	lua_getfield(L, -1, "on_activate");
	if(!lua_isnil(L, -1)){
		luaL_checktype(L, -1, LUA_TFUNCTION);
		lua_pushvalue(L, object); // self
		lua_pushlstring(L, staticdata.c_str(), staticdata.size());
		// Call with 2 arguments, 0 results
		if(lua_pcall(L, 2, 0, 0))
			script_error(L, "error running function %s:on_activate: %s\n",
					name, lua_tostring(L, -1));
	}
	
	return true;
}

void scriptapi_luaentity_rm(lua_State *L, u16 id)
{
	realitycheck(L);
	assert(lua_checkstack(L, 20));
	infostream<<"scriptapi_luaentity_rm: id="<<id<<std::endl;

	// Get minetest.luaentities table
	lua_getglobal(L, "minetest");
	lua_getfield(L, -1, "luaentities");
	luaL_checktype(L, -1, LUA_TTABLE);
	int objectstable = lua_gettop(L);
	
	// Set luaentities[id] = nil
	lua_pushnumber(L, id); // Push id
	lua_pushnil(L);
	lua_settable(L, objectstable);
	
	lua_pop(L, 2); // pop luaentities, minetest
}

std::string scriptapi_luaentity_get_staticdata(lua_State *L, u16 id)
{
	realitycheck(L);
	assert(lua_checkstack(L, 20));
	infostream<<"scriptapi_luaentity_get_staticdata: id="<<id<<std::endl;
	StackUnroller stack_unroller(L);

	// Get minetest.luaentities[id]
	luaentity_get(L, id);
	int object = lua_gettop(L);
	
	// Get get_staticdata function
	lua_pushvalue(L, object);
	lua_getfield(L, -1, "get_staticdata");
	if(lua_isnil(L, -1))
		return "";
	
	luaL_checktype(L, -1, LUA_TFUNCTION);
	lua_pushvalue(L, object); // self
	// Call with 1 arguments, 1 results
	if(lua_pcall(L, 1, 1, 0))
		script_error(L, "error running function get_staticdata: %s\n",
				lua_tostring(L, -1));
	
	size_t len=0;
	const char *s = lua_tolstring(L, -1, &len);
	return std::string(s, len);
}

void scriptapi_luaentity_get_properties(lua_State *L, u16 id,
		LuaEntityProperties *prop)
{
	realitycheck(L);
	assert(lua_checkstack(L, 20));
	infostream<<"scriptapi_luaentity_get_properties: id="<<id<<std::endl;
	StackUnroller stack_unroller(L);

	// Get minetest.luaentities[id]
	luaentity_get(L, id);
	//int object = lua_gettop(L);

	/* Read stuff */
	
	getboolfield(L, -1, "physical", prop->physical);

	getfloatfield(L, -1, "weight", prop->weight);

	lua_getfield(L, -1, "collisionbox");
	if(lua_istable(L, -1))
		prop->collisionbox = read_aabbox3df32(L, -1, 1.0);
	lua_pop(L, 1);

	getstringfield(L, -1, "visual", prop->visual);
	
	lua_getfield(L, -1, "visual_size");
	if(lua_istable(L, -1))
		prop->visual_size = read_v2f(L, -1);
	lua_pop(L, 1);

	lua_getfield(L, -1, "textures");
	if(lua_istable(L, -1)){
		prop->textures.clear();
		int table = lua_gettop(L);
		lua_pushnil(L);
		while(lua_next(L, table) != 0){
			// key at index -2 and value at index -1
			if(lua_isstring(L, -1))
				prop->textures.push_back(lua_tostring(L, -1));
			else
				prop->textures.push_back("");
			// removes value, keeps key for next iteration
			lua_pop(L, 1);
		}
	}
	lua_pop(L, 1);
	
	lua_getfield(L, -1, "spritediv");
	if(lua_istable(L, -1))
		prop->spritediv = read_v2s16(L, -1);
	lua_pop(L, 1);

	lua_getfield(L, -1, "initial_sprite_basepos");
	if(lua_istable(L, -1))
		prop->initial_sprite_basepos = read_v2s16(L, -1);
	lua_pop(L, 1);
}

void scriptapi_luaentity_step(lua_State *L, u16 id, float dtime)
{
	realitycheck(L);
	assert(lua_checkstack(L, 20));
	//infostream<<"scriptapi_luaentity_step: id="<<id<<std::endl;
	StackUnroller stack_unroller(L);

	// Get minetest.luaentities[id]
	luaentity_get(L, id);
	int object = lua_gettop(L);
	// State: object is at top of stack
	// Get step function
	lua_getfield(L, -1, "on_step");
	if(lua_isnil(L, -1))
		return;
	luaL_checktype(L, -1, LUA_TFUNCTION);
	lua_pushvalue(L, object); // self
	lua_pushnumber(L, dtime); // dtime
	// Call with 2 arguments, 0 results
	if(lua_pcall(L, 2, 0, 0))
		script_error(L, "error running function 'on_step': %s\n", lua_tostring(L, -1));
}

// Calls entity:on_punch(ObjectRef puncher, time_from_last_punch)
void scriptapi_luaentity_punch(lua_State *L, u16 id,
		ServerActiveObject *puncher, float time_from_last_punch)
{
	realitycheck(L);
	assert(lua_checkstack(L, 20));
	//infostream<<"scriptapi_luaentity_step: id="<<id<<std::endl;
	StackUnroller stack_unroller(L);

	// Get minetest.luaentities[id]
	luaentity_get(L, id);
	int object = lua_gettop(L);
	// State: object is at top of stack
	// Get function
	lua_getfield(L, -1, "on_punch");
	if(lua_isnil(L, -1))
		return;
	luaL_checktype(L, -1, LUA_TFUNCTION);
	lua_pushvalue(L, object); // self
	objectref_get_or_create(L, puncher); // Clicker reference
	lua_pushnumber(L, time_from_last_punch);
	// Call with 2 arguments, 0 results
	if(lua_pcall(L, 3, 0, 0))
		script_error(L, "error running function 'on_punch': %s\n", lua_tostring(L, -1));
}

// Calls entity:on_rightclick(ObjectRef clicker)
void scriptapi_luaentity_rightclick(lua_State *L, u16 id,
		ServerActiveObject *clicker)
{
	realitycheck(L);
	assert(lua_checkstack(L, 20));
	//infostream<<"scriptapi_luaentity_step: id="<<id<<std::endl;
	StackUnroller stack_unroller(L);

	// Get minetest.luaentities[id]
	luaentity_get(L, id);
	int object = lua_gettop(L);
	// State: object is at top of stack
	// Get function
	lua_getfield(L, -1, "on_rightclick");
	if(lua_isnil(L, -1))
		return;
	luaL_checktype(L, -1, LUA_TFUNCTION);
	lua_pushvalue(L, object); // self
	objectref_get_or_create(L, clicker); // Clicker reference
	// Call with 2 arguments, 0 results
	if(lua_pcall(L, 2, 0, 0))
		script_error(L, "error running function 'on_rightclick': %s\n", lua_tostring(L, -1));
}
<|MERGE_RESOLUTION|>--- conflicted
+++ resolved
@@ -2972,7 +2972,6 @@
 		return 1;
 	}
 
-<<<<<<< HEAD
 	// EnvRef:get_objects_inside_radius(pos, radius)
 	static int l_get_nodes_inside_radius(lua_State *L)
 	{
@@ -2981,17 +2980,10 @@
 		lua_getfield(L, -1, "insert");
 		int table_insert = lua_gettop(L);
 		// Get environemnt
-=======
-	// EnvRef:set_timeofday(val)
-	// val = 0...1
-	static int l_set_timeofday(lua_State *L)
-	{
->>>>>>> a1eb2836
 		EnvRef *o = checkobject(L, 1);
 		ServerEnvironment *env = o->m_env;
 		if(env == NULL) return 0;
 		// Do it
-<<<<<<< HEAD
 		v3s16 pos = read_v3s16(L, 2);
 		float radius = luaL_checknumber(L, 3);// * BS;
 		core::list<MapNode> nodes = env->getNodesInsideRadius(pos, radius);
@@ -3006,7 +2998,17 @@
 			if(lua_pcall(L, 2, 0, 0))
 				script_error(L, "error: %s", lua_tostring(L, -1));
 		}
-=======
+		return 1;
+	}
+
+	// EnvRef:set_timeofday(val)
+	// val = 0...1
+	static int l_set_timeofday(lua_State *L)
+	{
+		EnvRef *o = checkobject(L, 1);
+		ServerEnvironment *env = o->m_env;
+		if(env == NULL) return 0;
+		// Do it
 		float timeofday_f = luaL_checknumber(L, 2);
 		assert(timeofday_f >= 0.0 && timeofday_f <= 1.0);
 		int timeofday_mh = (int)(timeofday_f * 24000.0);
@@ -3028,7 +3030,6 @@
 		int timeofday_mh = env->getTimeOfDay();
 		float timeofday_f = (float)timeofday_mh / 24000.0;
 		lua_pushnumber(L, timeofday_f);
->>>>>>> a1eb2836
 		return 1;
 	}
 
@@ -3109,12 +3110,9 @@
 	method(EnvRef, get_meta),
 	method(EnvRef, get_player_by_name),
 	method(EnvRef, get_objects_inside_radius),
-<<<<<<< HEAD
 	method(EnvRef, get_nodes_inside_radius),
-=======
 	method(EnvRef, set_timeofday),
 	method(EnvRef, get_timeofday),
->>>>>>> a1eb2836
 	{0,0}
 };
 
